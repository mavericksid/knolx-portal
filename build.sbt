name := """knolx-portal"""

version := "1.0-SNAPSHOT"

lazy val root = (project in file(".")).enablePlugins(PlayScala)

scalaVersion := "2.11.8"

libraryDependencies ++= Seq(
  jdbc,
  cache,
  ws,
  "org.scalastyle" %% "scalastyle" % "0.8.0",
  "com.github.t3hnar" %% "scala-bcrypt" % "3.0",
  "net.codingwell" %% "scala-guice" % "4.0.0",
  "org.reactivemongo" %% "reactivemongo-play-json" % "0.12.3",
  "org.reactivemongo" %% "play2-reactivemongo" % "0.12.3",
  "org.scalatestplus.play" %% "scalatestplus-play" % "1.5.1" % Test,
<<<<<<< HEAD
=======
  "com.github.simplyscala" %% "scalatest-embedmongo" % "0.2.4",
>>>>>>> 1551ddf7
  specs2 % Test
)

javaOptions in Test += "-Dconfig.file=conf/test.conf"<|MERGE_RESOLUTION|>--- conflicted
+++ resolved
@@ -16,10 +16,7 @@
   "org.reactivemongo" %% "reactivemongo-play-json" % "0.12.3",
   "org.reactivemongo" %% "play2-reactivemongo" % "0.12.3",
   "org.scalatestplus.play" %% "scalatestplus-play" % "1.5.1" % Test,
-<<<<<<< HEAD
-=======
   "com.github.simplyscala" %% "scalatest-embedmongo" % "0.2.4",
->>>>>>> 1551ddf7
   specs2 % Test
 )
 
