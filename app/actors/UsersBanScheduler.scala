package actors

import java.util.Date
import javax.inject.{Inject, Named}

import actors.UsersBanScheduler._
import akka.actor.{Actor, ActorRef, Cancellable, Scheduler}
import models.SessionJsonFormats.ExpiringNext
import models._
import play.api.{Configuration, Logger}
import utilities.DateTimeUtility

import scala.concurrent.ExecutionContext.Implicits.global
import scala.concurrent.Future
import scala.concurrent.duration.{FiniteDuration, _}
import akka.pattern.pipe

object UsersBanScheduler {

  case class EmailBodyInfo(topic: String, presenter: String, date: String)
  case class EmailContent(to: String, body: List[EmailBodyInfo])

  // messages used internally for starting session schedulers/emails
  private[actors] case object ScheduleBanEmails
  private[actors] case class InitiateBanEmails(initialDelay: FiniteDuration, interval: FiniteDuration)
  private[actors] case class SendEmail(session: EmailContent)
  private[actors] case class EventualScheduledEmails(scheduledMails: Map[String, Cancellable])

  // messages used for getting/reconfiguring schedulers/scheduled-emails
  case object RefreshSessionsBanSchedulers
  case object GetScheduledBannedUsers
  case object CancelAllBannedEmails

}

class UsersBanScheduler @Inject()(sessionsRepository: SessionsRepository,
                                  usersRepository: UsersRepository,
                                  feedbackFormsResponseRepository: FeedbackFormsResponseRepository,
                                  configuration: Configuration,
                                  @Named("EmailManager") emailManager: ActorRef,
                                  dateTimeUtility: DateTimeUtility) extends Actor {

  lazy val fromEmail: String = configuration.getOptional[String]("play.mailer.user").getOrElse("support@knoldus.com")
  var scheduledBanEmails: Map[String, Cancellable] = Map.empty

  override def preStart(): Unit = {
    val initialDelay = (dateTimeUtility.endOfDayMillis - dateTimeUtility.nowMillis).milliseconds
    self ! InitiateBanEmails(initialDelay, 1.day)
<<<<<<< HEAD
    Logger.info(s"Ban scheduler started immediately")
=======
    Logger.info(s"Ban scheduler will start after initial delay of " + initialDelay)
>>>>>>> 8342f3f1
  }

  def scheduler: Scheduler = context.system.scheduler

  def receive: Receive = initializingHandler orElse
    schedulingHandler orElse
    reconfiguringHandler orElse
    emailHandler orElse
    defaultHandler

  def initializingHandler: Receive = {
    case InitiateBanEmails(initialDelay, interval) =>
      Logger.info(s"Initiating ban emails schedulers to run everyday. These would be scheduled starting end of the day")

      scheduler.schedule(
        initialDelay = initialDelay,
        interval = interval,
        receiver = self,
        message = ScheduleBanEmails
      )(context.dispatcher)
  }

  def schedulingHandler: Receive = {
    case ScheduleBanEmails                       =>
      val eventuallyExpiringSession = sessionsExpiringToday
      val eventualScheduledBanEmails = scheduleBanEmails(eventuallyExpiringSession)
      Logger.info(s"Starting ban emails schedulers to run everyday. Started at ${dateTimeUtility.localDateIST}")
      eventualScheduledBanEmails.map(scheduledMails => EventualScheduledEmails(scheduledMails)) pipeTo self
    case EventualScheduledEmails(scheduledMails) =>
      scheduledBanEmails = scheduledBanEmails ++ scheduledMails
      Logger.info(s"All scheduled sessions in memory are ${scheduledBanEmails.keys}")
<<<<<<< HEAD
    case GetScheduledBannedUsers                 =>
      Logger.info(s"Following bans are scheduled ${scheduledBanEmails.keys}")
      sender ! scheduledBanEmails.keys.toList
=======
>>>>>>> 8342f3f1
  }

  def emailHandler: Receive = {
    case SendEmail(emailContent) =>
      scheduledBanEmails = scheduledBanEmails - emailContent.to
      usersRepository.ban(emailContent.to).map(_.ok).collect { case banned if banned =>
        emailManager ! EmailActor.SendEmail(
          List(emailContent.to), fromEmail, s"BAN FROM KNOLX", views.html.emails.ban(emailContent.body).toString)
      }
  }

  def reconfiguringHandler: Receive = {
    case RefreshSessionsBanSchedulers =>
      Logger.info(s"Scheduled ban emails before refreshing $scheduledBanEmails, now rescheduling at ${dateTimeUtility.localDateIST}")

      if (scheduledBanEmails.nonEmpty) {
        scheduledBanEmails.foreach { case (scheduler, cancellable) =>
          cancellable.cancel
          scheduledBanEmails = scheduledBanEmails - scheduler
        }
      } else {
        Logger.info(s"No scheduled ban emails found")
      }

      val eventuallyExpiringSession = sessionsExpiringToday
      val eventualScheduledBanEmails = scheduleBanEmails(eventuallyExpiringSession)
      eventualScheduledBanEmails foreach { banScheduler => scheduledBanEmails = banScheduler }
      Logger.info(s"Scheduled ban emails after refreshing $scheduledBanEmails")
    case CancelAllBannedEmails        =>
      Logger.info(s"Removing all banned emails scheduled")
      if (scheduledBanEmails.nonEmpty) {
        scheduledBanEmails.foreach { case (scheduler, cancellable) =>
          cancellable.cancel
          scheduledBanEmails = scheduledBanEmails - scheduler
        }
      } else {
        Logger.info(s"No scheduled ban emails found")
      }
      Logger.info(s"All scheduled  banned emails after removing all ${scheduledBanEmails.keys}")
      sender ! scheduledBanEmails.isEmpty
  }

  def getBanInfo(sessions: List[SessionInfo], emails: List[String]): Future[List[EmailContent]] = {
    Future.sequence(sessions.map { session =>
      Logger.info(s"Collecting response emails for session id ${session._id.stringify}")
      feedbackFormsResponseRepository.getAllResponseEmailsPerSession(session._id.stringify)
        .map { responseEmails =>
          val bannedBySession = emails.filter(_ != session.email) diff responseEmails
          Map(EmailBodyInfo(session.topic, session.email, new Date(session.date.value).toString) -> bannedBySession)
        }
    }).map { banned =>
      val banInfo = banned.flatten.toMap
      val bannedEmails = banInfo.values.toList.flatten.distinct
      bannedEmails map { email =>
        val sessionBannedOn = banInfo.keys.collect { case sessionTopic if banInfo(sessionTopic).contains(email) => sessionTopic }.toList
        EmailContent(email, sessionBannedOn)
      }
    }
  }

  def defaultHandler: Receive = {
    case msg: Any =>
      Logger.error(s"Received a message $msg in Ban Scheduler which cannot be handled")
  }

  def scheduleBanEmails(eventualExpiringSessions: Future[List[SessionInfo]]): Future[Map[String, Cancellable]] = {
    eventualExpiringSessions.flatMap { sessions =>
      val recipients = usersRepository.getAllActiveEmails
      recipients.flatMap { emails =>
        getBanInfo(sessions, emails)
          .map {
            _.map { emailContent =>
              emailContent.to -> scheduler.scheduleOnce(Duration.Zero, self, SendEmail(emailContent))
            }.toMap
          }
      }
    }
  }

  def sessionsExpiringToday: Future[List[SessionInfo]] = sessionsRepository.sessionsForToday(ExpiringNext)
}<|MERGE_RESOLUTION|>--- conflicted
+++ resolved
@@ -46,11 +46,7 @@
   override def preStart(): Unit = {
     val initialDelay = (dateTimeUtility.endOfDayMillis - dateTimeUtility.nowMillis).milliseconds
     self ! InitiateBanEmails(initialDelay, 1.day)
-<<<<<<< HEAD
-    Logger.info(s"Ban scheduler started immediately")
-=======
     Logger.info(s"Ban scheduler will start after initial delay of " + initialDelay)
->>>>>>> 8342f3f1
   }
 
   def scheduler: Scheduler = context.system.scheduler
@@ -82,12 +78,9 @@
     case EventualScheduledEmails(scheduledMails) =>
       scheduledBanEmails = scheduledBanEmails ++ scheduledMails
       Logger.info(s"All scheduled sessions in memory are ${scheduledBanEmails.keys}")
-<<<<<<< HEAD
     case GetScheduledBannedUsers                 =>
       Logger.info(s"Following bans are scheduled ${scheduledBanEmails.keys}")
       sender ! scheduledBanEmails.keys.toList
-=======
->>>>>>> 8342f3f1
   }
 
   def emailHandler: Receive = {
