package actors

import java.time.LocalDateTime
import java.util.Date
import javax.inject.{Inject, Named}

import actors.SessionsScheduler._
import akka.actor.{Actor, ActorRef, Cancellable, Scheduler}
import akka.pattern.pipe
import controllers.routes
import models.SessionJsonFormats.{ExpiringNextNotReminded, SchedulingNext, SchedulingNextUnNotified, SessionState}
import models.{FeedbackFormsRepository, FeedbackFormsResponseRepository, SessionInfo, SessionsRepository, UsersRepository}
import play.api.{Configuration, Logger}
import utilities.DateTimeUtility

import scala.concurrent.ExecutionContext.Implicits.global
import scala.concurrent.{Await, Future}
import scala.concurrent.duration.{FiniteDuration, _}

object SessionsScheduler {

  sealed trait EmailType

  sealed trait EmailOnce

  case object Reminder extends EmailType with EmailOnce

  case object Notification extends EmailType with EmailOnce

  case object Feedback extends EmailType

  // messages used for getting/reconfiguring schedulers/scheduled-emails
  case object RefreshSessionsSchedulers

  case object GetScheduledSessions

  case class CancelScheduledSession(sessionId: String)

  case class ScheduleSession(sessionId: String)

  // messages used internally for starting session schedulers/emails
  case object ScheduleFeedbackEmailsStartingTomorrow

  case object ScheduleFeedbackRemindersStartingTomorrow

  case object ScheduleSessionNotificationStartingTomorrow

  private[actors] case class ScheduleFeedbackEmailsStartingToday(eventualSessions: Future[List[SessionInfo]])

  private[actors] case class InitiateFeedbackEmailsStartingTomorrow(initialDelay: FiniteDuration, interval: FiniteDuration)

  private[actors] case class ScheduleFeedbackRemindersStartingToday(eventualSessions: Future[List[SessionInfo]])

  private[actors] case class InitialFeedbackRemindersStartingTomorrow(initialDelay: FiniteDuration, interval: FiniteDuration)

  private[actors] case class ScheduleSessionNotificationsStartingToday(eventualSessions: Future[List[SessionInfo]])

  private[actors] case class InitialSessionNotificationsStartingTomorrow(initialDelay: FiniteDuration, interval: FiniteDuration)

  private[actors] case class EventualScheduledEmails(scheduledMails: Map[String, Cancellable])

  private[actors] case class SendEmail(session: List[SessionInfo], emailType: EmailType)

  // messages used for responding back with current schedulers state
  sealed trait SessionsSchedulerResponse

  case class ScheduledSessions(sessionIds: List[String]) extends SessionsSchedulerResponse

}

case class DefaultersPerSession(email: List[String], emailInfo: EmailInfo)

case class EmailInfo(topic: String, presenter: String, date: String)

class SessionsScheduler @Inject()(sessionsRepository: SessionsRepository,
                                  usersRepository: UsersRepository,
                                  feedbackFormsRepository: FeedbackFormsRepository,
                                  feedbackFormsResponseRepository: FeedbackFormsResponseRepository,
                                  configuration: Configuration,
                                  @Named("EmailManager") emailManager: ActorRef,
                                  dateTimeUtility: DateTimeUtility) extends Actor {

  lazy val fromEmail: String = configuration.getOptional[String]("play.mailer.user").getOrElse("support@knoldus.com")
  lazy val host: String = configuration.getOptional[String]("knolx.url").getOrElse("localhost:9000")
  val feedbackUrl = s"$host${routes.FeedbackFormsResponseController.getFeedbackFormsForToday().url}"

  var scheduledEmails: Map[String, Cancellable] = Map.empty

  override def preStart(): Unit = {
    val millis = dateTimeUtility.nowMillis
    val initialDelay = ((dateTimeUtility.endOfDayMillis + 61 * 1000) - millis).milliseconds
    Logger.info(s"Sessions scheduler will start after $initialDelay")

    val tenHrsDelay: LocalDateTime = dateTimeUtility.toLocalDateTime(dateTimeUtility.endOfDayMillis - millis).plusHours(10)
    val tenHrsDelayMillis = dateTimeUtility.toMillis(tenHrsDelay).milliseconds

    self ! ScheduleFeedbackEmailsStartingToday(sessionsForToday(SchedulingNext))
    self ! InitiateFeedbackEmailsStartingTomorrow(initialDelay, 1.day)

    self ! ScheduleFeedbackRemindersStartingToday(sessionsForToday(ExpiringNextNotReminded))
    self ! InitialFeedbackRemindersStartingTomorrow(tenHrsDelayMillis, 1.day)

    self ! ScheduleSessionNotificationsStartingToday(sessionsForToday(SchedulingNextUnNotified))
    self ! InitialSessionNotificationsStartingTomorrow(tenHrsDelayMillis, 1.day)
  }

  def scheduler: Scheduler = context.system.scheduler

  def receive: Receive =
    initializingHandler orElse
      schedulingHandler orElse
      reconfiguringHandler orElse
      emailHandler orElse
      defaultHandler

  def initializingHandler: Receive = {
    case InitiateFeedbackEmailsStartingTomorrow(initialDelay, interval)      =>
      Logger.info(s"Initiating feedback emails schedulers to run everyday. These would be scheduled starting tomorrow.")

      scheduler.schedule(
        initialDelay = initialDelay,
        interval = interval,
        receiver = self,
        message = ScheduleFeedbackEmailsStartingTomorrow
      )(context.dispatcher)
    case InitialFeedbackRemindersStartingTomorrow(initialDelay, interval)    =>
      Logger.info(s"Initiating feedback reminder schedulers to run everyday. These would be scheduled starting tomorrow.")

      scheduler.schedule(
        initialDelay = initialDelay,
        interval = interval,
        receiver = self,
        message = ScheduleFeedbackRemindersStartingTomorrow
      )(context.dispatcher)
    case InitialSessionNotificationsStartingTomorrow(initialDelay, interval) =>
      Logger.info(s"Initiating session notification schedulers to run everyday. These would be scheduled starting tomorrow.")

      scheduler.schedule(
        initialDelay = initialDelay,
        interval = interval,
        receiver = self,
        message = ScheduleSessionNotificationStartingTomorrow
      )(context.dispatcher)
    case ScheduleFeedbackEmailsStartingToday(eventualSessions)               =>
      Logger.info(s"Scheduling feedback form emails to be sent for all sessions scheduled for today. This would run only once.")
      val eventualScheduledSessions = scheduleEmails(eventualSessions, Feedback)
      eventualScheduledSessions.map(schedulers => EventualScheduledEmails(schedulers)) pipeTo self
    case ScheduleFeedbackRemindersStartingToday(expiringSessions)            =>
      Logger.info(s"Scheduling feedback form reminder email to be sent for expiring sessions. This would run only once for " +
        s"all sessions scheduled today.")
      Logger.info("-----------------Sessions received are = " + expiringSessions)
      val eventualExpiringSessionsReminder = scheduleEmails(expiringSessions, Reminder)
      eventualExpiringSessionsReminder.map(schedule => EventualScheduledEmails(schedule)) pipeTo self
    case ScheduleSessionNotificationsStartingToday(eventualSessions)         =>
      Logger.info(s"Scheduling notification to be sent for today's sessions. This would run only once for " +
        s"all sessions scheduled today.")
      val eventualExpiringSessionsReminder = scheduleEmails(eventualSessions, Notification)
      eventualExpiringSessionsReminder.map(schedule => EventualScheduledEmails(schedule)) pipeTo self
  }

  def schedulingHandler: Receive = {
    case ScheduleFeedbackEmailsStartingTomorrow      =>
      Logger.info(s"Starting feedback emails schedulers to run everyday. Started at ${dateTimeUtility.localDateIST}")
      val eventualSessions = sessionsForToday(SchedulingNext)
      val eventualScheduledSessions = scheduleEmails(eventualSessions, Feedback)
      eventualScheduledSessions.map(scheduledMails => EventualScheduledEmails(scheduledMails)) pipeTo self
    case ScheduleFeedbackRemindersStartingTomorrow   =>
      Logger.info(s"Starting feedback reminder schedulers to run everyday. Started at ${dateTimeUtility.localDateIST}")
      val eventualSessions = sessionsForToday(ExpiringNextNotReminded)
      val eventualScheduledReminders = scheduleEmails(eventualSessions, Reminder)
      eventualScheduledReminders.map(scheduledMails => EventualScheduledEmails(scheduledMails)) pipeTo self
    case ScheduleSessionNotificationStartingTomorrow =>
      Logger.info(s"Starting session Notification schedulers to run everyday. Started at ${dateTimeUtility.localDateIST}")
      val eventualSessions = sessionsForToday(SchedulingNextUnNotified)
      val eventualScheduledReminders = scheduleEmails(eventualSessions, Notification)
      eventualScheduledReminders.map(scheduledMails => EventualScheduledEmails(scheduledMails)) pipeTo self
    case GetScheduledSessions                        =>
      Logger.info(s"Following sessions are scheduled ${scheduledEmails.keys}")
      sender ! ScheduledSessions(scheduledEmails.keys.toList)
    case ScheduleSession(sessionId)                  =>
      Logger.info(s"Rescheduling session $sessionId")
      val eventualSessions = sessionsRepository.getById(sessionId) map (_.toList)
      val eventualScheduledSessions = scheduleEmails(eventualSessions, Feedback)
      eventualScheduledSessions.map(schedule => EventualScheduledEmails(schedule)) pipeTo self
    case EventualScheduledEmails(scheduledMails)     =>
      scheduledEmails = scheduledEmails ++ scheduledMails
      Logger.info(s"All scheduled sessions in memory are ${scheduledEmails.keys}")
  }

  def reconfiguringHandler: Receive = {
    case RefreshSessionsSchedulers         =>
      Logger.info(s"Scheduled sessions emails before refreshing $scheduledEmails, now rescheduling at ${dateTimeUtility.localDateIST}")

      if (scheduledEmails.nonEmpty) {
        scheduledEmails.foreach { case (scheduler, cancellable) =>
          cancellable.cancel
          scheduledEmails = scheduledEmails - scheduler
        }
      } else {
        Logger.info(s"No scheduled emails found")
      }
      val eventualSessions = sessionsRepository.sessionsForToday(SchedulingNext)
      val eventualScheduledSessions = scheduleEmails(eventualSessions, Feedback)
      eventualScheduledSessions.map(scheduler => EventualScheduledEmails(scheduler)) pipeTo self

      val expiringSession = sessionsRepository.sessionsForToday(ExpiringNextNotReminded)
      val eventualScheduledReminders = scheduleEmails(expiringSession, Reminder)
      eventualScheduledReminders.map(scheduler => EventualScheduledEmails(scheduler)) pipeTo self

      val eventualNotifications = sessionsRepository.sessionsForToday(SchedulingNextUnNotified)
      val eventualScheduledNotifications = scheduleEmails(eventualNotifications, Notification)
      eventualScheduledNotifications.map(scheduler => EventualScheduledEmails(scheduler)) pipeTo self

      Logger.info(s"Scheduled sessions emails after refreshing $scheduledEmails")
    case CancelScheduledSession(sessionId) =>
      Logger.info(s"Removing feedback emails scheduled for session $sessionId")

      scheduledEmails.get(sessionId).exists(_.cancel) match {
        case true  => Logger.info(s"Scheduled session $sessionId feedback email successfully cancelled")
        case false => Logger.info(s"Scheduled session $sessionId feedback email was already cancelled")
      }

      scheduledEmails = scheduledEmails - sessionId

      Logger.info(s"All scheduled feedback emails after removing $sessionId are ${scheduledEmails.keys}")

      sender ! scheduledEmails.get(sessionId).isEmpty
  }

  def emailHandler: Receive = {
    case SendEmail(sessions, emailType) if sessions.nonEmpty =>
      val recipients = usersRepository.getAllActiveEmails
      val emailInfo = sessions.map(session => EmailInfo(session.topic, session.email, new Date(session.date.value).toString))
      recipients collect {
        case emails if emails.nonEmpty =>
          emailType match {
            case Reminder     =>
              Logger.info("--------------In send email reminder, the session are = " + sessions)
              reminderEmailHandler(sessions, emailInfo, emails)
            case Feedback     => feedbackEmailHandler(sessions, emailInfo, emails)
            case Notification => notificationEmailHandler(sessions, emailInfo, emails)
          }
      }
  }

  def defaultHandler: Receive = {
    case msg: Any =>
      Logger.error(s"Received a message $msg in Sessions Scheduler which cannot be handled")
  }

<<<<<<< HEAD
  def reminderEmailHandler(sessions: List[SessionInfo], emailInfo: List[EmailInfo], emails: List[String]): Unit = {
    Logger.info("Sessions List : " + sessions)
    val key = dateTimeUtility.toLocalDate(sessions.head.date.value).toString
    val presenterEmails = sessions.map(_.email)
    val emailsExceptPresenter = emails diff presenterEmails
    /*Logger.info("List of emails!!!!!!!!!!!!!!!! " + Await.result(
      feedbackFormsResponseRepository.getAllResponseEmailsPerSession("59c8aad97900006001a22246"),Duration.Inf)    )

    sessions.map{ session =>

      val reminder = Map( session._id -> Await.result(feedbackFormsResponseRepository.getAllResponseEmailsPerSession(session._id.stringify),Duration.Inf))
    }*/

    val x: List[Future[List[(String, EmailInfo)]]] = sessions.map { session =>
      feedbackFormsResponseRepository.getAllResponseEmailsPerSession(session._id.stringify).map {
        listOfEmails =>
          val ak1 = emailsExceptPresenter diff listOfEmails
          Logger.info("List of emails : " + ak1)
          ak1.map {
            defaulter =>
              (defaulter, emailInfo.filter(f => session.email == f.presenter).head)
          }
        //DefaultersPerSession(emails diff listOfEmails, emailInfo.filter(f => session.email == f.presenter).head)
        /*emailManager ! EmailActor.SendEmail(
          defaulters, fromEmail, "Feedback reminder", views.html.emails.reminder(emailInfo, feedbackUrl).toString()*/
      }
    }

    val y = Future.sequence(x)

    val z = y.map(_.flatten)
    val aa: Future[Map[String, List[EmailInfo]]] = z.map {
      _.groupBy(_._1).map { case (k, v) => (k, v.map(_._2)) }
    }

    aa.map { op =>
      op.foreach { case (k, v) =>
        Logger.info("List of emails: " + k + "->" + v)
        emailManager ! EmailActor.SendEmail(
          List(k), fromEmail, "Feedback reminder", views.html.emails.reminder(v, feedbackUrl).toString()
        )
      }
    }
    scheduledEmails = scheduledEmails - key


    /*emailManager ! EmailActor.SendEmail(
      emailsExceptPresenter, fromEmail, "Feedback reminder", views.html.emails.reminder(emailInfo, feedbackUrl).toString)
    Logger.info(s"Reminder Email for sessions expiring on $key sent")*/
=======
  def reminderEmailHandler(sessions: List[SessionInfo], sessionsEmailInfo: List[EmailInfo], emails: List[String]): Unit = {
    val key = dateTimeUtility.toLocalDate(sessions.head.date.value).toString

    val emailsWithNoResponseSessions =
      sessions map { session =>
        feedbackFormsResponseRepository
          .getAllResponseEmailsPerSession(session._id.stringify)
          .map { responseEmails =>
            val defaulterEmails = emails diff responseEmails diff List(session.email)

            defaulterEmails map (defaulter => (defaulter, sessionsEmailInfo.filter(_.presenter == session.email).head))
          }
      }

    val eventualEmailsWithNoResponseSessions = Future.sequence(emailsWithNoResponseSessions).map(_.flatten)

    val eventualEmailsMappedNoResponseSessions =
      eventualEmailsWithNoResponseSessions
        .map { emailsWithNoResponseSessions =>
          emailsWithNoResponseSessions
            .groupBy { case (defaulterEmail, _) => defaulterEmail }
            .map { case (email, sessionEmailInfo) => (email, sessionEmailInfo.map { case (_, emailInfo) => emailInfo }) }
        }

    eventualEmailsMappedNoResponseSessions
      .map { emailsMappedNoResponseSessions =>
        emailsMappedNoResponseSessions
          .foreach { case (email, sessionEmailInfo) =>
            emailManager ! EmailActor.SendEmail(
              List(email), fromEmail, "Feedback reminder", views.html.emails.reminder(sessionEmailInfo, feedbackUrl).toString())
          }
      }

    scheduledEmails = scheduledEmails - key
>>>>>>> cbe91132

    sessions.map {
      session =>
        Logger.info(s"Setting reminder field true after sending reminder email for session ${session._id.stringify}")
        sessionsRepository.upsertRecord(session, Reminder)
    }.map {
      _.map { result =>
        if (result.ok) {
          Logger.info(s"Reminder field is set true after reminder email sent for session ${sessions.map(_._id.stringify)} on $key")
        } else {
          Logger.info(s"Something went wrong while setting reminder field after reminder email sent for session" +
            s" ${sessions.map(_._id.stringify)} on $key")
        }
      }
    }
  }

  def notificationEmailHandler(sessions: List[SessionInfo], emailInfo: List[EmailInfo], emails: List[String]): Unit = {
    val key = s"notify${dateTimeUtility.toLocalDate(sessions.head.date.value).toString}"

    scheduledEmails = scheduledEmails - key

    emailManager ! EmailActor.SendEmail(
      emails, fromEmail, "Knolx/Meetup Sessions", views.html.emails.notification(emailInfo).toString)

    Logger.info(s"Notification Email for sessions held on $key sent")

    sessions.map { session =>
      Logger.info(s"Setting notification field true after sending reminder email for session ${session._id.stringify}")
      sessionsRepository.upsertRecord(session, Notification)
    }.map {
      _.map { result =>
        if (result.ok) {
          Logger.info(s"Notification field is set true after notification email sent for session ${sessions.map(_._id.stringify)} on $key")
        } else {
          Logger.info(s"Something went wrong while setting Notification field after notification email sent " +
            s"for session ${sessions.map(_._id.stringify)} on $key")
        }
      }
    }
  }

  def feedbackEmailHandler(sessions: List[SessionInfo], emailInfo: List[EmailInfo], emails: List[String]): Unit = {
    scheduledEmails = scheduledEmails - sessions.head._id.stringify
    val emailsExceptPresenter = emails.filterNot(_.equals(sessions.head.email))

    emailManager ! EmailActor.SendEmail(
      emailsExceptPresenter, fromEmail, s"${sessions.head.topic} Feedback Form", views.html.emails.feedback(emailInfo, feedbackUrl).toString)

    Logger.info(s"Feedback email for session ${sessions.head.session} sent")
  }

  def scheduleEmails(eventualSessions: Future[List[SessionInfo]], emailType: EmailType): Future[Map[String, Cancellable]] = {
<<<<<<< HEAD
    println("|||||"+Await.result(eventualSessions,Duration.Inf))
=======
>>>>>>> cbe91132
    eventualSessions collect { case sessions if sessions.nonEmpty =>
      emailType match {
        case Reminder     =>
          Logger.info("-------------In reminder, the sessions are = " + sessions)
          Map(dateTimeUtility.toLocalDate(sessions.head.date.value).toString ->
            scheduler.scheduleOnce(Duration.Zero, self, SendEmail(sessions, Reminder)))
        case Feedback     => sessions.map { session =>
          val delay = (session.date.value - dateTimeUtility.nowMillis).milliseconds
          session._id.stringify -> scheduler.scheduleOnce(delay, self, SendEmail(List(session), Feedback))
        }.toMap
        case Notification =>
          Map(s"notify${dateTimeUtility.toLocalDate(sessions.head.date.value).toString}" ->
            scheduler.scheduleOnce(Duration.Zero, self, SendEmail(sessions, Notification)))
      }
    }
  }

  def sessionsForToday(sessionState: SessionState): Future[List[SessionInfo]] = {
    Logger.info("------------------Sessions for today = " + sessionsRepository.sessionsForToday(sessionState))
    sessionsRepository.sessionsForToday(sessionState)
  }

}<|MERGE_RESOLUTION|>--- conflicted
+++ resolved
@@ -14,61 +14,45 @@
 import utilities.DateTimeUtility
 
 import scala.concurrent.ExecutionContext.Implicits.global
-import scala.concurrent.{Await, Future}
+import scala.concurrent.Future
 import scala.concurrent.duration.{FiniteDuration, _}
 
 object SessionsScheduler {
 
   sealed trait EmailType
-
   sealed trait EmailOnce
-
   case object Reminder extends EmailType with EmailOnce
-
   case object Notification extends EmailType with EmailOnce
-
   case object Feedback extends EmailType
 
   // messages used for getting/reconfiguring schedulers/scheduled-emails
   case object RefreshSessionsSchedulers
-
   case object GetScheduledSessions
-
   case class CancelScheduledSession(sessionId: String)
-
   case class ScheduleSession(sessionId: String)
 
   // messages used internally for starting session schedulers/emails
   case object ScheduleFeedbackEmailsStartingTomorrow
-
   case object ScheduleFeedbackRemindersStartingTomorrow
-
   case object ScheduleSessionNotificationStartingTomorrow
 
   private[actors] case class ScheduleFeedbackEmailsStartingToday(eventualSessions: Future[List[SessionInfo]])
-
   private[actors] case class InitiateFeedbackEmailsStartingTomorrow(initialDelay: FiniteDuration, interval: FiniteDuration)
 
   private[actors] case class ScheduleFeedbackRemindersStartingToday(eventualSessions: Future[List[SessionInfo]])
-
   private[actors] case class InitialFeedbackRemindersStartingTomorrow(initialDelay: FiniteDuration, interval: FiniteDuration)
 
   private[actors] case class ScheduleSessionNotificationsStartingToday(eventualSessions: Future[List[SessionInfo]])
-
   private[actors] case class InitialSessionNotificationsStartingTomorrow(initialDelay: FiniteDuration, interval: FiniteDuration)
 
   private[actors] case class EventualScheduledEmails(scheduledMails: Map[String, Cancellable])
-
   private[actors] case class SendEmail(session: List[SessionInfo], emailType: EmailType)
 
   // messages used for responding back with current schedulers state
   sealed trait SessionsSchedulerResponse
-
   case class ScheduledSessions(sessionIds: List[String]) extends SessionsSchedulerResponse
 
 }
-
-case class DefaultersPerSession(email: List[String], emailInfo: EmailInfo)
 
 case class EmailInfo(topic: String, presenter: String, date: String)
 
@@ -148,7 +132,6 @@
     case ScheduleFeedbackRemindersStartingToday(expiringSessions)            =>
       Logger.info(s"Scheduling feedback form reminder email to be sent for expiring sessions. This would run only once for " +
         s"all sessions scheduled today.")
-      Logger.info("-----------------Sessions received are = " + expiringSessions)
       val eventualExpiringSessionsReminder = scheduleEmails(expiringSessions, Reminder)
       eventualExpiringSessionsReminder.map(schedule => EventualScheduledEmails(schedule)) pipeTo self
     case ScheduleSessionNotificationsStartingToday(eventualSessions)         =>
@@ -234,9 +217,7 @@
       recipients collect {
         case emails if emails.nonEmpty =>
           emailType match {
-            case Reminder     =>
-              Logger.info("--------------In send email reminder, the session are = " + sessions)
-              reminderEmailHandler(sessions, emailInfo, emails)
+            case Reminder     => reminderEmailHandler(sessions, emailInfo, emails)
             case Feedback     => feedbackEmailHandler(sessions, emailInfo, emails)
             case Notification => notificationEmailHandler(sessions, emailInfo, emails)
           }
@@ -248,57 +229,6 @@
       Logger.error(s"Received a message $msg in Sessions Scheduler which cannot be handled")
   }
 
-<<<<<<< HEAD
-  def reminderEmailHandler(sessions: List[SessionInfo], emailInfo: List[EmailInfo], emails: List[String]): Unit = {
-    Logger.info("Sessions List : " + sessions)
-    val key = dateTimeUtility.toLocalDate(sessions.head.date.value).toString
-    val presenterEmails = sessions.map(_.email)
-    val emailsExceptPresenter = emails diff presenterEmails
-    /*Logger.info("List of emails!!!!!!!!!!!!!!!! " + Await.result(
-      feedbackFormsResponseRepository.getAllResponseEmailsPerSession("59c8aad97900006001a22246"),Duration.Inf)    )
-
-    sessions.map{ session =>
-
-      val reminder = Map( session._id -> Await.result(feedbackFormsResponseRepository.getAllResponseEmailsPerSession(session._id.stringify),Duration.Inf))
-    }*/
-
-    val x: List[Future[List[(String, EmailInfo)]]] = sessions.map { session =>
-      feedbackFormsResponseRepository.getAllResponseEmailsPerSession(session._id.stringify).map {
-        listOfEmails =>
-          val ak1 = emailsExceptPresenter diff listOfEmails
-          Logger.info("List of emails : " + ak1)
-          ak1.map {
-            defaulter =>
-              (defaulter, emailInfo.filter(f => session.email == f.presenter).head)
-          }
-        //DefaultersPerSession(emails diff listOfEmails, emailInfo.filter(f => session.email == f.presenter).head)
-        /*emailManager ! EmailActor.SendEmail(
-          defaulters, fromEmail, "Feedback reminder", views.html.emails.reminder(emailInfo, feedbackUrl).toString()*/
-      }
-    }
-
-    val y = Future.sequence(x)
-
-    val z = y.map(_.flatten)
-    val aa: Future[Map[String, List[EmailInfo]]] = z.map {
-      _.groupBy(_._1).map { case (k, v) => (k, v.map(_._2)) }
-    }
-
-    aa.map { op =>
-      op.foreach { case (k, v) =>
-        Logger.info("List of emails: " + k + "->" + v)
-        emailManager ! EmailActor.SendEmail(
-          List(k), fromEmail, "Feedback reminder", views.html.emails.reminder(v, feedbackUrl).toString()
-        )
-      }
-    }
-    scheduledEmails = scheduledEmails - key
-
-
-    /*emailManager ! EmailActor.SendEmail(
-      emailsExceptPresenter, fromEmail, "Feedback reminder", views.html.emails.reminder(emailInfo, feedbackUrl).toString)
-    Logger.info(s"Reminder Email for sessions expiring on $key sent")*/
-=======
   def reminderEmailHandler(sessions: List[SessionInfo], sessionsEmailInfo: List[EmailInfo], emails: List[String]): Unit = {
     val key = dateTimeUtility.toLocalDate(sessions.head.date.value).toString
 
@@ -333,7 +263,6 @@
       }
 
     scheduledEmails = scheduledEmails - key
->>>>>>> cbe91132
 
     sessions.map {
       session =>
@@ -387,14 +316,9 @@
   }
 
   def scheduleEmails(eventualSessions: Future[List[SessionInfo]], emailType: EmailType): Future[Map[String, Cancellable]] = {
-<<<<<<< HEAD
-    println("|||||"+Await.result(eventualSessions,Duration.Inf))
-=======
->>>>>>> cbe91132
     eventualSessions collect { case sessions if sessions.nonEmpty =>
       emailType match {
         case Reminder     =>
-          Logger.info("-------------In reminder, the sessions are = " + sessions)
           Map(dateTimeUtility.toLocalDate(sessions.head.date.value).toString ->
             scheduler.scheduleOnce(Duration.Zero, self, SendEmail(sessions, Reminder)))
         case Feedback     => sessions.map { session =>
@@ -408,9 +332,6 @@
     }
   }
 
-  def sessionsForToday(sessionState: SessionState): Future[List[SessionInfo]] = {
-    Logger.info("------------------Sessions for today = " + sessionsRepository.sessionsForToday(sessionState))
-    sessionsRepository.sessionsForToday(sessionState)
-  }
+  def sessionsForToday(sessionState: SessionState): Future[List[SessionInfo]] = sessionsRepository.sessionsForToday(sessionState)
 
 }