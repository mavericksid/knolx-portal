package actors

import java.time.LocalDateTime
import java.util.Date
import javax.inject.{Inject, Named}

import actors.SessionsScheduler._
import akka.actor.{Actor, ActorRef, Cancellable, Scheduler}
import akka.pattern.pipe
import controllers.routes
import models.SessionJsonFormats.{ExpiringNextNotReminded, SchedulingNext, SchedulingNextUnNotified, SessionState}
import models.{FeedbackFormsRepository, SessionInfo, SessionsRepository, UsersRepository}
import play.api.{Configuration, Logger}
import utilities.DateTimeUtility

import scala.concurrent.ExecutionContext.Implicits.global
import scala.concurrent.Future
import scala.concurrent.duration.{FiniteDuration, _}

object SessionsScheduler {

  sealed trait EmailType

  sealed trait EmailOnce

  // messages used for responding back with current schedulers state
  sealed trait SessionsSchedulerResponse

  case class CancelScheduledSession(sessionId: String)

  case class ScheduleSession(sessionId: String)

  case class ScheduledSessions(sessionIds: List[String]) extends SessionsSchedulerResponse

  private[actors] case class ScheduleFeedbackEmailsStartingToday(eventualSessions: Future[List[SessionInfo]])

  private[actors] case class InitiateFeedbackEmailsStartingTomorrow(initialDelay: FiniteDuration, interval: FiniteDuration)

  private[actors] case class ScheduleFeedbackRemindersStartingToday(eventualSessions: Future[List[SessionInfo]])

  private[actors] case class InitialFeedbackRemindersStartingTomorrow(initialDelay: FiniteDuration, interval: FiniteDuration)

  private[actors] case class ScheduleSessionNotificationsStartingToday(eventualSessions: Future[List[SessionInfo]])

  private[actors] case class InitialSessionNotificationsStartingTomorrow(initialDelay: FiniteDuration, interval: FiniteDuration)

  private[actors] case class EventualScheduledEmails(scheduledMails: Map[String, Cancellable])

  private[actors] case class SendEmail(session: List[SessionInfo], emailType: EmailType)

  case object Reminder extends EmailType with EmailOnce

  case object Notification extends EmailType with EmailOnce

  case object Feedback extends EmailType

  // messages used for getting/reconfiguring schedulers/scheduled-emails
  case object RefreshSessionsSchedulers

  case object GetScheduledSessions

  // messages used internally for starting session schedulers/emails
  case object ScheduleFeedbackEmailsStartingTomorrow

  case object ScheduleFeedbackRemindersStartingTomorrow

  case object ScheduleSessionNotificationStartingTomorrow

}

case class EmailInfo(topic: String, presenter: String, date: String)

class SessionsScheduler @Inject()(sessionsRepository: SessionsRepository,
                                  usersRepository: UsersRepository,
                                  feedbackFormsRepository: FeedbackFormsRepository,
                                  configuration: Configuration,
                                  @Named("EmailManager") emailManager: ActorRef,
                                  dateTimeUtility: DateTimeUtility) extends Actor {

  lazy val fromEmail: String = configuration.getOptional[String]("play.mailer.user").getOrElse("support@knoldus.com")
  lazy val host: String = configuration.getOptional[String]("knolx.url").getOrElse("localhost:9000")
  val feedbackUrl = s"$host${routes.FeedbackFormsResponseController.getFeedbackFormsForToday().url}"

  var scheduledEmails: Map[String, Cancellable] = Map.empty

  override def preStart(): Unit = {
    val millis = dateTimeUtility.nowMillis
    val initialDelay = ((dateTimeUtility.endOfDayMillis + 61 * 1000) - millis).milliseconds
    Logger.info(s"Sessions scheduler will start after $initialDelay")

    val tenHrsDelay: LocalDateTime = dateTimeUtility.toLocalDateTime(dateTimeUtility.endOfDayMillis - millis).plusHours(10)
    val tenHrsDelayMillis = dateTimeUtility.toMillis(tenHrsDelay).milliseconds

    self ! ScheduleFeedbackEmailsStartingToday(sessionsForToday(SchedulingNext))
    self ! InitiateFeedbackEmailsStartingTomorrow(initialDelay, 1.day)

    self ! ScheduleFeedbackRemindersStartingToday(sessionsForToday(ExpiringNextNotReminded))
    self ! InitialFeedbackRemindersStartingTomorrow(tenHrsDelayMillis, 1.day)

    self ! ScheduleSessionNotificationsStartingToday(sessionsForToday(SchedulingNextUnNotified))
    self ! InitialSessionNotificationsStartingTomorrow(tenHrsDelayMillis, 1.day)
  }

  def sessionsForToday(sessionState: SessionState): Future[List[SessionInfo]] = sessionsRepository.sessionsForToday(sessionState)

  def scheduler: Scheduler = context.system.scheduler

  def receive: Receive =
    initializingHandler orElse
      schedulingHandler orElse
      reconfiguringHandler orElse
      emailHandler orElse
      defaultHandler

  def initializingHandler: Receive = {
    case InitiateFeedbackEmailsStartingTomorrow(initialDelay, interval)      =>
      Logger.info(s"Initiating feedback emails schedulers to run everyday. These would be scheduled starting tomorrow.")

      scheduler.schedule(
        initialDelay = initialDelay,
        interval = interval,
        receiver = self,
        message = ScheduleFeedbackEmailsStartingTomorrow
      )(context.dispatcher)
    case InitialFeedbackRemindersStartingTomorrow(initialDelay, interval)    =>
      Logger.info(s"Initiating feedback reminder schedulers to run everyday. These would be scheduled starting tomorrow.")

      scheduler.schedule(
        initialDelay = initialDelay,
        interval = interval,
        receiver = self,
        message = ScheduleFeedbackRemindersStartingTomorrow
      )(context.dispatcher)
    case InitialSessionNotificationsStartingTomorrow(initialDelay, interval) =>
      Logger.info(s"Initiating session notification schedulers to run everyday. These would be scheduled starting tomorrow.")

      scheduler.schedule(
        initialDelay = initialDelay,
        interval = interval,
        receiver = self,
        message = ScheduleSessionNotificationStartingTomorrow
      )(context.dispatcher)
    case ScheduleFeedbackEmailsStartingToday(eventualSessions)               =>
      Logger.info(s"Scheduling feedback form emails to be sent for all sessions scheduled for today. This would run only once.")
      val eventualScheduledSessions = scheduleEmails(eventualSessions, Feedback)
      eventualScheduledSessions.map(schedulers => EventualScheduledEmails(schedulers)) pipeTo self
    case ScheduleFeedbackRemindersStartingToday(expiringSessions)            =>
      Logger.info(s"Scheduling feedback form reminder email to be sent for expiring sessions. This would run only once for " +
        s"all sessions scheduled today.")
      val eventualExpiringSessionsReminder = scheduleEmails(expiringSessions, Reminder)
      eventualExpiringSessionsReminder.map(schedule => EventualScheduledEmails(schedule)) pipeTo self
    case ScheduleSessionNotificationsStartingToday(eventualSessions)         =>
      Logger.info(s"Scheduling notification to be sent for today's sessions. This would run only once for " +
        s"all sessions scheduled today.")
      val eventualExpiringSessionsReminder = scheduleEmails(eventualSessions, Notification)
      eventualExpiringSessionsReminder.map(schedule => EventualScheduledEmails(schedule)) pipeTo self
  }

  def schedulingHandler: Receive = {
    case ScheduleFeedbackEmailsStartingTomorrow      =>
      Logger.info(s"Starting feedback emails schedulers to run everyday. Started at ${dateTimeUtility.localDateIST}")
      val eventualSessions = sessionsForToday(SchedulingNext)
      val eventualScheduledSessions = scheduleEmails(eventualSessions, Feedback)
      eventualScheduledSessions.map(scheduledMails => EventualScheduledEmails(scheduledMails)) pipeTo self
    case ScheduleFeedbackRemindersStartingTomorrow   =>
      Logger.info(s"Starting feedback reminder schedulers to run everyday. Started at ${dateTimeUtility.localDateIST}")
      val eventualSessions = sessionsForToday(ExpiringNextNotReminded)
      val eventualScheduledReminders = scheduleEmails(eventualSessions, Reminder)
      eventualScheduledReminders.map(scheduledMails => EventualScheduledEmails(scheduledMails)) pipeTo self
    case ScheduleSessionNotificationStartingTomorrow =>
      Logger.info(s"Starting session Notification schedulers to run everyday. Started at ${dateTimeUtility.localDateIST}")
      val eventualSessions = sessionsForToday(SchedulingNextUnNotified)
      val eventualScheduledReminders = scheduleEmails(eventualSessions, Notification)
      eventualScheduledReminders.map(scheduledMails => EventualScheduledEmails(scheduledMails)) pipeTo self
    case GetScheduledSessions                        =>
      Logger.info(s"Following sessions are scheduled ${scheduledEmails.keys}")
      sender ! ScheduledSessions(scheduledEmails.keys.toList)
    case ScheduleSession(sessionId)                  =>
      Logger.info(s"Rescheduling session $sessionId")
      val eventualSessions = sessionsRepository.getById(sessionId) map (_.toList)
      val eventualScheduledSessions = scheduleEmails(eventualSessions, Feedback)
      eventualScheduledSessions.map(schedule => EventualScheduledEmails(schedule)) pipeTo self
    case EventualScheduledEmails(scheduledMails)     =>
      scheduledEmails = scheduledEmails ++ scheduledMails
      Logger.info(s"All scheduled sessions in memory are ${scheduledEmails.keys}")
  }

  def reconfiguringHandler: Receive = {
    case RefreshSessionsSchedulers         =>
      Logger.info(s"Scheduled sessions emails before refreshing $scheduledEmails, now rescheduling at ${dateTimeUtility.localDateIST}")

      if (scheduledEmails.nonEmpty) {
        scheduledEmails.foreach { case (scheduler, cancellable) =>
          cancellable.cancel
          scheduledEmails = scheduledEmails - scheduler
        }
      } else {
        Logger.info(s"No scheduled emails found")
      }
      val eventualSessions = sessionsRepository.sessionsForToday(SchedulingNext)
      val eventualScheduledSessions = scheduleEmails(eventualSessions, Feedback)
      eventualScheduledSessions.map(scheduler => EventualScheduledEmails(scheduler)) pipeTo self

      val expiringSession = sessionsRepository.sessionsForToday(ExpiringNextNotReminded)
      val eventualScheduledReminders = scheduleEmails(expiringSession, Reminder)
      eventualScheduledReminders.map(scheduler => EventualScheduledEmails(scheduler)) pipeTo self

      val eventualNotifications = sessionsRepository.sessionsForToday(SchedulingNextUnNotified)
      val eventualScheduledNotifications = scheduleEmails(eventualNotifications, Notification)
      eventualScheduledNotifications.map(scheduler => EventualScheduledEmails(scheduler)) pipeTo self

      Logger.info(s"Scheduled sessions emails after refreshing $scheduledEmails")
    case CancelScheduledSession(sessionId) =>
      Logger.info(s"Removing feedback emails scheduled for session $sessionId")

      scheduledEmails.get(sessionId).exists(_.cancel) match {
        case true  => Logger.info(s"Scheduled session $sessionId feedback email successfully cancelled")
        case false => Logger.info(s"Scheduled session $sessionId feedback email was already cancelled")
      }

      scheduledEmails = scheduledEmails - sessionId

      Logger.info(s"All scheduled feedback emails after removing $sessionId are ${scheduledEmails.keys}")

      sender ! scheduledEmails.get(sessionId).isEmpty
  }

  def emailHandler: Receive = {
    case SendEmail(sessions, emailType) if sessions.nonEmpty =>
      val recipients = usersRepository.getAllActiveEmails
      val emailInfo = sessions.map(session => EmailInfo(session.topic, session.email, new Date(session.date.value).toString))
      recipients collect {
        case emails if emails.nonEmpty =>
          emailType match {
            case Reminder     => reminderEmailHandler(sessions, emailInfo, emails)
            case Feedback     => feedbackEmailHandler(sessions, emailInfo, emails)
            case Notification => notificationEmailHandler(sessions, emailInfo, emails)
          }
      }
  }

  def defaultHandler: Receive = {
    case msg: Any =>
      Logger.error(s"Received a message $msg in Sessions Scheduler which cannot be handled")
  }

  def reminderEmailHandler(sessions: List[SessionInfo], emailInfo: List[EmailInfo], emails: List[String]): Unit = {

    val key = dateTimeUtility.toLocalDate(sessions.head.date.value).toString
    val presenterEmails = sessions.map(_.email)
    val emailsExceptPresenter = emails diff presenterEmails

    scheduledEmails = scheduledEmails - key

    val emailsExceptPresenter = emails.filterNot(_.equals(sessions.head.email))
    val emailBody = emailInfo.filter(_.presenter == sessions.head.email)
    emailManager ! EmailActor.SendEmail(
<<<<<<< HEAD
      emailsExceptPresenter, fromEmail, "Feedback reminder", views.html.emails.reminder(emailBody, feedbackUrl).toString)

=======
      emailsExceptPresenter, fromEmail, "Feedback reminder", views.html.emails.reminder(emailInfo, feedbackUrl).toString)
>>>>>>> 9428846f

    Logger.info(s"Reminder Email for sessions expiring on $key sent")

    sessions.map {
      session =>
        Logger.info(s"Setting reminder field true after sending reminder email for session ${session._id.stringify}")
        sessionsRepository.upsertRecord(session, Reminder)
    }.map {
      _.map { result =>
        if (result.ok) {
          Logger.info(s"Reminder field is set true after reminder email sent for session ${sessions.map(_._id.stringify)} on $key")
        } else {
          Logger.info(s"Something went wrong while setting reminder field after reminder email sent for session" +
            s" ${sessions.map(_._id.stringify)} on $key")
        }
      }
    }
<<<<<<< HEAD

=======
    reminderEmailHandlerForPresenter(sessions, emailInfo, presenterEmails)
>>>>>>> 9428846f
  }

  def reminderEmailHandlerForPresenter(sessions: List[SessionInfo], emailInfo: List[EmailInfo], presenterEmails: List[String]): Unit = {
    presenterEmails foreach { presenterEmail =>
      val presenterOtherTopic = emailInfo.filterNot(_.presenter == presenterEmail)
      if (presenterOtherTopic.nonEmpty) {
        emailManager ! EmailActor.SendEmail(
          List(presenterEmail), fromEmail, "Feedback Reminder", views.html.emails.reminder(presenterOtherTopic, feedbackUrl).toString)
      }
      else {
        Logger.error("No other session for Presenter to remind for feedback")
      }
    }
  }


  def notificationEmailHandler(sessions: List[SessionInfo], emailInfo: List[EmailInfo], emails: List[String]): Unit = {
    val key = s"notify${dateTimeUtility.toLocalDate(sessions.head.date.value).toString}"

    scheduledEmails = scheduledEmails - key

    emailManager ! EmailActor.SendEmail(
      emails, fromEmail, "Knolx/Meetup Sessions", views.html.emails.notification(emailInfo).toString)

    Logger.info(s"Notification Email for sessions held on $key sent")

    sessions.map { session =>
      Logger.info(s"Setting notification field true after sending reminder email for session ${session._id.stringify}")
      sessionsRepository.upsertRecord(session, Notification)
    }.map {
      _.map { result =>
        if (result.ok) {
          Logger.info(s"Notification field is set true after notification email sent for session ${sessions.map(_._id.stringify)} on $key")
        } else {
          Logger.info(s"Something went wrong while setting Notification field after notification email sent " +
            s"for session ${sessions.map(_._id.stringify)} on $key")
        }
      }
    }
  }

  def feedbackEmailHandler(sessions: List[SessionInfo], emailInfo: List[EmailInfo], emails: List[String]): Unit = {
    scheduledEmails = scheduledEmails - sessions.head._id.stringify
    val emailsExceptPresenter = emails.filterNot(_.equals(sessions.head.email))

<<<<<<< HEAD
    val emailsExceptPresenter = emails.filterNot(_.equals(sessions.head.email))
    val emailBody = emailInfo.filter(_.presenter == sessions.head.email)

    emailManager ! EmailActor.SendEmail(emailsExceptPresenter,
      fromEmail, s"Feedback Form", views.html.emails.feedback(emailBody, feedbackUrl).toString)
=======
    emailManager ! EmailActor.SendEmail(
      emailsExceptPresenter, fromEmail, s"${sessions.head.topic} Feedback Form", views.html.emails.feedback(emailInfo, feedbackUrl).toString)
>>>>>>> 9428846f

    Logger.info(s"Feedback email for session ${sessions.head.session} sent")

  }

  def scheduleEmails(eventualSessions: Future[List[SessionInfo]], emailType: EmailType): Future[Map[String, Cancellable]] =
    eventualSessions collect { case sessions if sessions.nonEmpty =>
      emailType match {
        case Reminder     =>
          Map(dateTimeUtility.toLocalDate(sessions.head.date.value).toString ->
            scheduler.scheduleOnce(Duration.Zero, self, SendEmail(sessions, Reminder)))
        case Feedback     => sessions.map { session =>
          val delay = (session.date.value - dateTimeUtility.nowMillis).milliseconds
          session._id.stringify -> scheduler.scheduleOnce(delay, self, SendEmail(List(session), Feedback))
        }.toMap
        case Notification =>
          Map(s"notify${dateTimeUtility.toLocalDate(sessions.head.date.value).toString}" ->
            scheduler.scheduleOnce(Duration.Zero, self, SendEmail(sessions, Notification)))
      }
    }

}<|MERGE_RESOLUTION|>--- conflicted
+++ resolved
@@ -6,7 +6,6 @@
 
 import actors.SessionsScheduler._
 import akka.actor.{Actor, ActorRef, Cancellable, Scheduler}
-import akka.pattern.pipe
 import controllers.routes
 import models.SessionJsonFormats.{ExpiringNextNotReminded, SchedulingNext, SchedulingNextUnNotified, SessionState}
 import models.{FeedbackFormsRepository, SessionInfo, SessionsRepository, UsersRepository}
@@ -16,55 +15,42 @@
 import scala.concurrent.ExecutionContext.Implicits.global
 import scala.concurrent.Future
 import scala.concurrent.duration.{FiniteDuration, _}
+import akka.pattern.pipe
 
 object SessionsScheduler {
 
   sealed trait EmailType
-
   sealed trait EmailOnce
+  case object Reminder extends EmailType with EmailOnce
+  case object Notification extends EmailType with EmailOnce
+  case object Feedback extends EmailType
+
+  // messages used for getting/reconfiguring schedulers/scheduled-emails
+  case object RefreshSessionsSchedulers
+  case object GetScheduledSessions
+  case class CancelScheduledSession(sessionId: String)
+  case class ScheduleSession(sessionId: String)
+
+  // messages used internally for starting session schedulers/emails
+  case object ScheduleFeedbackEmailsStartingTomorrow
+  case object ScheduleFeedbackRemindersStartingTomorrow
+  case object ScheduleSessionNotificationStartingTomorrow
+
+  private[actors] case class ScheduleFeedbackEmailsStartingToday(eventualSessions: Future[List[SessionInfo]])
+  private[actors] case class InitiateFeedbackEmailsStartingTomorrow(initialDelay: FiniteDuration, interval: FiniteDuration)
+
+  private[actors] case class ScheduleFeedbackRemindersStartingToday(eventualSessions: Future[List[SessionInfo]])
+  private[actors] case class InitialFeedbackRemindersStartingTomorrow(initialDelay: FiniteDuration, interval: FiniteDuration)
+
+  private[actors] case class ScheduleSessionNotificationsStartingToday(eventualSessions: Future[List[SessionInfo]])
+  private[actors] case class InitialSessionNotificationsStartingTomorrow(initialDelay: FiniteDuration, interval: FiniteDuration)
+
+  private[actors] case class EventualScheduledEmails(scheduledMails: Map[String, Cancellable])
+  private[actors] case class SendEmail(session: List[SessionInfo], emailType: EmailType)
 
   // messages used for responding back with current schedulers state
   sealed trait SessionsSchedulerResponse
-
-  case class CancelScheduledSession(sessionId: String)
-
-  case class ScheduleSession(sessionId: String)
-
   case class ScheduledSessions(sessionIds: List[String]) extends SessionsSchedulerResponse
-
-  private[actors] case class ScheduleFeedbackEmailsStartingToday(eventualSessions: Future[List[SessionInfo]])
-
-  private[actors] case class InitiateFeedbackEmailsStartingTomorrow(initialDelay: FiniteDuration, interval: FiniteDuration)
-
-  private[actors] case class ScheduleFeedbackRemindersStartingToday(eventualSessions: Future[List[SessionInfo]])
-
-  private[actors] case class InitialFeedbackRemindersStartingTomorrow(initialDelay: FiniteDuration, interval: FiniteDuration)
-
-  private[actors] case class ScheduleSessionNotificationsStartingToday(eventualSessions: Future[List[SessionInfo]])
-
-  private[actors] case class InitialSessionNotificationsStartingTomorrow(initialDelay: FiniteDuration, interval: FiniteDuration)
-
-  private[actors] case class EventualScheduledEmails(scheduledMails: Map[String, Cancellable])
-
-  private[actors] case class SendEmail(session: List[SessionInfo], emailType: EmailType)
-
-  case object Reminder extends EmailType with EmailOnce
-
-  case object Notification extends EmailType with EmailOnce
-
-  case object Feedback extends EmailType
-
-  // messages used for getting/reconfiguring schedulers/scheduled-emails
-  case object RefreshSessionsSchedulers
-
-  case object GetScheduledSessions
-
-  // messages used internally for starting session schedulers/emails
-  case object ScheduleFeedbackEmailsStartingTomorrow
-
-  case object ScheduleFeedbackRemindersStartingTomorrow
-
-  case object ScheduleSessionNotificationStartingTomorrow
 
 }
 
@@ -100,8 +86,6 @@
     self ! ScheduleSessionNotificationsStartingToday(sessionsForToday(SchedulingNextUnNotified))
     self ! InitialSessionNotificationsStartingTomorrow(tenHrsDelayMillis, 1.day)
   }
-
-  def sessionsForToday(sessionState: SessionState): Future[List[SessionInfo]] = sessionsRepository.sessionsForToday(sessionState)
 
   def scheduler: Scheduler = context.system.scheduler
 
@@ -245,22 +229,14 @@
   }
 
   def reminderEmailHandler(sessions: List[SessionInfo], emailInfo: List[EmailInfo], emails: List[String]): Unit = {
-
     val key = dateTimeUtility.toLocalDate(sessions.head.date.value).toString
     val presenterEmails = sessions.map(_.email)
     val emailsExceptPresenter = emails diff presenterEmails
 
     scheduledEmails = scheduledEmails - key
 
-    val emailsExceptPresenter = emails.filterNot(_.equals(sessions.head.email))
-    val emailBody = emailInfo.filter(_.presenter == sessions.head.email)
     emailManager ! EmailActor.SendEmail(
-<<<<<<< HEAD
-      emailsExceptPresenter, fromEmail, "Feedback reminder", views.html.emails.reminder(emailBody, feedbackUrl).toString)
-
-=======
       emailsExceptPresenter, fromEmail, "Feedback reminder", views.html.emails.reminder(emailInfo, feedbackUrl).toString)
->>>>>>> 9428846f
 
     Logger.info(s"Reminder Email for sessions expiring on $key sent")
 
@@ -278,11 +254,7 @@
         }
       }
     }
-<<<<<<< HEAD
-
-=======
     reminderEmailHandlerForPresenter(sessions, emailInfo, presenterEmails)
->>>>>>> 9428846f
   }
 
   def reminderEmailHandlerForPresenter(sessions: List[SessionInfo], emailInfo: List[EmailInfo], presenterEmails: List[String]): Unit = {
@@ -328,19 +300,10 @@
     scheduledEmails = scheduledEmails - sessions.head._id.stringify
     val emailsExceptPresenter = emails.filterNot(_.equals(sessions.head.email))
 
-<<<<<<< HEAD
-    val emailsExceptPresenter = emails.filterNot(_.equals(sessions.head.email))
-    val emailBody = emailInfo.filter(_.presenter == sessions.head.email)
-
-    emailManager ! EmailActor.SendEmail(emailsExceptPresenter,
-      fromEmail, s"Feedback Form", views.html.emails.feedback(emailBody, feedbackUrl).toString)
-=======
     emailManager ! EmailActor.SendEmail(
       emailsExceptPresenter, fromEmail, s"${sessions.head.topic} Feedback Form", views.html.emails.feedback(emailInfo, feedbackUrl).toString)
->>>>>>> 9428846f
 
     Logger.info(s"Feedback email for session ${sessions.head.session} sent")
-
   }
 
   def scheduleEmails(eventualSessions: Future[List[SessionInfo]], emailType: EmailType): Future[Map[String, Cancellable]] =
@@ -359,4 +322,6 @@
       }
     }
 
+  def sessionsForToday(sessionState: SessionState): Future[List[SessionInfo]] = sessionsRepository.sessionsForToday(sessionState)
+
 }