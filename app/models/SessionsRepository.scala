--- conflicted
+++ resolved
@@ -80,7 +80,6 @@
         jsonCollection
           .insert(session))
 
-<<<<<<< HEAD
   def paginate(pageNumber:Int)(implicit ex: ExecutionContext) : Future[List[SessionInfo]] = {
     val skipN = (pageNumber-1) * pageSize
     val queryOptions = new QueryOpts(skipN = skipN, batchSizeN = pageSize, flagsN = 0)
@@ -101,10 +100,6 @@
   def update(updatedRecord : UpdateSessionInformation)(implicit ex: ExecutionContext): Future[WriteResult] ={
 
     val selector =  BSONDocument("_id" -> BSONDocument("$oid" -> updatedRecord._id))
-=======
-  def update(updatedRecord: UpdateSessionInformation)(implicit ex: ExecutionContext): Future[WriteResult] = {
-    val selector = BSONDocument("_id" -> BSONDocument("$oid" -> updatedRecord._id))
->>>>>>> b11e9651
 
     val modifier = BSONDocument(
       "$set" -> BSONDocument(
