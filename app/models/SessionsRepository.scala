--- conflicted
+++ resolved
@@ -146,15 +146,7 @@
         import jsonCollection.BatchCommands.AggregationFramework.{Ascending, Group, Limit, Match, PushField, Sort}
 
         jsonCollection
-<<<<<<< HEAD
-          .find(Json.obj(
-            "active" -> true,
-            "cancelled" -> false,
-            "date" -> BSONDocument("$lte" -> BSONDateTime(dateTimeUtility.nowMillis))))
-          .sort(Json.obj("date" -> 1))
-          .cursor[SessionInfo](ReadPreference.Primary)
-          .collect[List](-1,FailOnError[List[SessionInfo]]()))
-=======
+
           .aggregate(
             firstOperator = Match(
               Json.obj(
@@ -197,6 +189,5 @@
           .map(_.flatten)
       }
   }
->>>>>>> e3fae0df
 
 }