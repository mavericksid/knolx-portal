--- conflicted
+++ resolved
@@ -9,46 +9,28 @@
 import reactivemongo.api.commands.WriteResult
 import reactivemongo.bson.BSONObjectID
 import reactivemongo.play.json.collection.JSONCollection
-<<<<<<< HEAD
 import reactivemongo.play.json.BSONFormats.BSONObjectIDFormat
-=======
+import scala.concurrent.ExecutionContext.Implicits.global
+import scala.concurrent.{ExecutionContext, Future}
 
->>>>>>> c0b0c461
-import scala.concurrent.ExecutionContext.Implicits.global
-import scala.concurrent.duration.Duration
-import scala.concurrent.{Await, ExecutionContext, Future}
-
-<<<<<<< HEAD
-case class UserInfo (email : String,
-                     password: String,
-                     algorithm: String,
-                     active: Boolean,
-                     admin: Boolean,
-                     _id: BSONObjectID = BSONObjectID.generate)
-=======
 case class UserInfo(email: String,
                     password: String,
                     algorithm: String,
                     active: Boolean,
-                    admin: Boolean)
->>>>>>> c0b0c461
+                    admin: Boolean,
+                    _id: BSONObjectID = BSONObjectID.generate)
+
 
 object UserJsonFormats {
 
   import play.api.libs.json.Json
-<<<<<<< HEAD
-  implicit val feedFormat3 = Json.format[UserInfo]
-=======
 
   implicit val feedFormat = Json.format[UserInfo]
->>>>>>> c0b0c461
 }
 
 class UsersRepository @Inject()(reactiveMongoApi: ReactiveMongoApi) {
 
   import play.modules.reactivemongo.json._
-
-  protected def collection: Future[JSONCollection] = reactiveMongoApi.database.map(_.collection[JSONCollection]("users"))
 
   def getByEmail(email: String)(implicit ex: ExecutionContext): Future[List[UserInfo]] = {
     collection
@@ -59,6 +41,8 @@
           .collect[List]())
   }
 
+  protected def collection: Future[JSONCollection] = reactiveMongoApi.database.map(_.collection[JSONCollection]("users"))
+
   def insert(user: UserInfo)(implicit ex: ExecutionContext): Future[WriteResult] =
     collection
       .flatMap(jsonCollection =>
