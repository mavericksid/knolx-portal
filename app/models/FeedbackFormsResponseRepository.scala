package models

import javax.inject.Inject

import models.FeedbackFormsResponseFormat._
import play.modules.reactivemongo.ReactiveMongoApi
import reactivemongo.api.commands.WriteResult
import reactivemongo.bson.{BSONDateTime, BSONDocument, BSONDocumentWriter, BSONObjectID}
import reactivemongo.play.json.collection.JSONCollection

import scala.concurrent.ExecutionContext.Implicits.global
import scala.concurrent.{ExecutionContext, Future}

// this is not an unused import contrary to what intellij suggests, do not optimize
import reactivemongo.play.json.BSONFormats.BSONObjectIDFormat
import reactivemongo.play.json.BSONFormats.BSONDateTimeFormat

case class QuestionResponse(question: String, options: List[String], response: String)

case class FeedbackFormsResponse(email: String,
                                 userId: String,
                                 sessionId: String,
                                 feedbackResponse: List[QuestionResponse],
                                 responseDate: BSONDateTime,
                                 _id: BSONObjectID = BSONObjectID.generate)

object FeedbackFormsResponseFormat {

  import play.api.libs.json.Json

  implicit val questionResponseFormat = Json.format[QuestionResponse]
  implicit val feedbackFormResponseFormat = Json.format[FeedbackFormsResponse]

  implicit object QuestionWriter extends BSONDocumentWriter[QuestionResponse] {
    def write(questionResponse: QuestionResponse): BSONDocument = BSONDocument(
      "question" -> questionResponse.question,
      "options" -> questionResponse.options,
      "response" -> questionResponse.response)
  }

}

class FeedbackFormsResponseRepository @Inject()(reactiveMongoApi: ReactiveMongoApi) {

  import play.modules.reactivemongo.json._

<<<<<<< HEAD
  def upsert(feedbackFormsResponse: FeedbackFormsResponse)(implicit ex: ExecutionContext): Future[WriteResult] = {
    val selector = BSONDocument("userId" -> feedbackFormsResponse.userId, "sessionId" -> feedbackFormsResponse.sessionId)
=======
  protected def collection: Future[JSONCollection] = reactiveMongoApi.database.map(_.collection[JSONCollection]("feedbackformsresponse"))

  def insert(feedbackResponse: FeedbackFormsResponse)(implicit ex: ExecutionContext): Future[WriteResult] =
    collection
      .flatMap(jsonCollection =>
        jsonCollection
          .insert(feedbackResponse))

  def update(id: String, feedbackFormsResponse: FeedbackFormsResponse)(implicit ex: ExecutionContext): Future[WriteResult] = {
    val selector = BSONDocument("_id" -> BSONDocument("$oid" -> id))
>>>>>>> a8e8a636
    val modifier =
      BSONDocument(
        "$set" -> BSONDocument(
          "email" -> feedbackFormsResponse.email,
          "userId" -> feedbackFormsResponse.userId,
          "sessionId" -> feedbackFormsResponse.sessionId,
          "feedbackResponse" -> feedbackFormsResponse.feedbackResponse,
          "responseDate" -> feedbackFormsResponse.responseDate
        ))

    collection.flatMap(_.update(selector, modifier, upsert = true))
  }

  protected def collection: Future[JSONCollection] = reactiveMongoApi.database.map(_.collection[JSONCollection]("feedbackformsresponse"))
}<|MERGE_RESOLUTION|>--- conflicted
+++ resolved
@@ -44,21 +44,11 @@
 
   import play.modules.reactivemongo.json._
 
-<<<<<<< HEAD
+  protected def collection: Future[JSONCollection] = reactiveMongoApi.database.map(_.collection[JSONCollection]("feedbackformsresponse"))
+
   def upsert(feedbackFormsResponse: FeedbackFormsResponse)(implicit ex: ExecutionContext): Future[WriteResult] = {
     val selector = BSONDocument("userId" -> feedbackFormsResponse.userId, "sessionId" -> feedbackFormsResponse.sessionId)
-=======
-  protected def collection: Future[JSONCollection] = reactiveMongoApi.database.map(_.collection[JSONCollection]("feedbackformsresponse"))
 
-  def insert(feedbackResponse: FeedbackFormsResponse)(implicit ex: ExecutionContext): Future[WriteResult] =
-    collection
-      .flatMap(jsonCollection =>
-        jsonCollection
-          .insert(feedbackResponse))
-
-  def update(id: String, feedbackFormsResponse: FeedbackFormsResponse)(implicit ex: ExecutionContext): Future[WriteResult] = {
-    val selector = BSONDocument("_id" -> BSONDocument("$oid" -> id))
->>>>>>> a8e8a636
     val modifier =
       BSONDocument(
         "$set" -> BSONDocument(
@@ -72,5 +62,4 @@
     collection.flatMap(_.update(selector, modifier, upsert = true))
   }
 
-  protected def collection: Future[JSONCollection] = reactiveMongoApi.database.map(_.collection[JSONCollection]("feedbackformsresponse"))
 }