--- conflicted
+++ resolved
@@ -33,30 +33,6 @@
         <script type="text/javascript" src="@routes.JavascriptRouter.jsRoutes"></script>
         <script src="//platform.linkedin.com/in.js" type="text/javascript"> lang: en_US</script>
     </head>
-<<<<<<< HEAD
-    <div id="fb-root"></div>
-    <script>(function(d, s, id) {
-  var js, fjs = d.getElementsByTagName(s)[0];
-  if (d.getElementById(id)) return;
-  js = d.createElement(s); js.id = id;
-  js.src = "//connect.facebook.net/en_GB/sdk.js#xfbml=1&version=v2.10";
-  fjs.parentNode.insertBefore(js, fjs);
-}(document, 'script', 'facebook-jssdk'));</script>
-
-    <script>(function(d, s, id) {
-  var js, fjs = d.getElementsByTagName(s)[0],
-    t = window.twttr || {};
-  if (d.getElementById(id)) return t;
-  js = d.createElement(s); js.id = id;
-  js.src = "https://platform.twitter.com/widgets.js";
-  fjs.parentNode.insertBefore(js, fjs);
-}(document, "script", "twitter-wjs"));</script>
-    <script src="//platform.linkedin.com/in.js" type="text/javascript"> lang: en_US</script>
-
-
-
-=======
->>>>>>> d344b69e
     <body>
         @header()
         <div class="container-fluid" style="padding-top:95px;">
