--- conflicted
+++ resolved
@@ -12,13 +12,8 @@
         <meta name="viewport" content="width=device-width, initial-scale=0.0">
         <link rel="stylesheet" href="@routes.Assets.versioned("plugins/bootstrap.min.css")">
         <link rel="stylesheet" href="@routes.Assets.versioned("font-awesome/css/font-awesome.min.css")">
-<<<<<<< HEAD
         <!--<link rel="stylesheet" media="screen" href="@routes.Assets.versioned("stylesheets/header.css")">-->
         <link rel="stylesheet" media="screen" href="@routes.Assets.versioned("stylesheets/header2.css")">
-=======
-        <link rel="stylesheet" media="screen" href="@routes.Assets.versioned("stylesheets/header.css")">
-        <link rel="stylesheet" media="screen" href="@routes.Assets.versioned("stylesheets/graphs.css")">
->>>>>>> 9e6c026d
         <link rel="stylesheet" media="screen" href="@routes.Assets.versioned("stylesheets/login.css")">
         <link rel="stylesheet" media="screen" href="@routes.Assets.versioned("stylesheets/update.css")">
         <link rel="stylesheet" media="screen" href="@routes.Assets.versioned("stylesheets/create.css")">
@@ -43,16 +38,13 @@
         <script src="//platform.linkedin.com/in.js" type="text/javascript"> lang: en_US</script>
         <script type="text/javascript" src="https://rss2json.com/gfapi.js"></script>
         <script type="text/javascript" src="@routes.Assets.versioned("javascripts/footer.js")"></script>
-<<<<<<< HEAD
         <script src="https://cdnjs.cloudflare.com/ajax/libs/jquery.nicescroll/3.6.8-fix/jquery.nicescroll.min.js"></script>
-=======
         <script type="text/javascript" src="//cdn.jsdelivr.net/bootstrap.daterangepicker/2/daterangepicker.js"></script>
         <script src="https://code.highcharts.com/highcharts.js"></script>
         <script src="https://code.highcharts.com/modules/data.js"></script>
         <script src="https://code.highcharts.com/modules/drilldown.js"></script>
         <script src="https://code.highcharts.com/modules/exporting.js"></script>
         <script src="https://code.highcharts.com/highcharts.js"></script>
->>>>>>> 9e6c026d
 
     </head>
     <body>
