--- conflicted
+++ resolved
@@ -20,16 +20,10 @@
         <link rel="stylesheet" media="screen" href="@routes.Assets.versioned("stylesheets/register.css")">
         <link rel="shortcut icon" type="image/png" href="@routes.Assets.versioned("images/favicon.png")">
 
-<<<<<<< HEAD
         <script src="@routes.Assets.versioned("plugins/jquery.js")" type="text/javascript"></script>
         <script src="@routes.Assets.versioned("plugins/bootstrap.min.js")" type="text/javascript"></script>
         <script src="@routes.Assets.versioned("javascripts/header.js")" type="text/javascript"></script>
-=======
         <script type="text/javascript" src="@routes.JavascriptRouter.jsRoutes"></script>
-        <script src="@routes.Assets.versioned("javascripts/hello.js")" type="text/javascript"></script>
-        <script src="https://ajax.googleapis.com/ajax/libs/jquery/3.2.1/jquery.min.js"></script>
-        <script src="https://maxcdn.bootstrapcdn.com/bootstrap/3.3.7/js/bootstrap.min.js"></script>
->>>>>>> 34994131
 
     </head>
     <body>
