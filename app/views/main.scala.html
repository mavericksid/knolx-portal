--- conflicted
+++ resolved
@@ -39,15 +39,15 @@
         <script src="//platform.linkedin.com/in.js" type="text/javascript"> lang: en_US</script>
         <script type="text/javascript" src="https://rss2json.com/gfapi.js"></script>
         <script type="text/javascript" src="@routes.Assets.versioned("javascripts/footer.js")"></script>
-<<<<<<< HEAD
-
         <script src="https://code.highcharts.com/highcharts.js"></script>
         <script src="https://code.highcharts.com/modules/exporting.js"></script>
 
-=======
         <script type="text/javascript" src="//cdn.jsdelivr.net/momentjs/latest/moment.min.js"></script>
         <script type="text/javascript" src="//cdn.jsdelivr.net/bootstrap.daterangepicker/2/daterangepicker.js"></script>
->>>>>>> 420492f5
+        <link rel="stylesheet" href="https://cdnjs.cloudflare.com/ajax/libs/jquery.sumoselect/3.0.2/sumoselect.min.css">
+
+        <!-- Latest compiled and minified JavaScript -->
+        <script src="https://cdnjs.cloudflare.com/ajax/libs/jquery.sumoselect/3.0.2/jquery.sumoselect.min.js"></script>
     </head>
     <body>
     @header()
