@(active: List[(FeedbackSessions, String)], expired: List[FeedbackSessions])(implicit request: Request[_], messages: Messages, flash: Flash)

@main("Feedbacks") {
    <div class="row">
        <div class="col-md-2" ></div>
        <div class="col-md-8 feedback-form-display-container">
            <input value="@helper.CSRF.getToken.value" id="csrfToken" hidden/>
            @if(active.nonEmpty) {
                @for((session, feedbackForm) <- active) {
                    <div class="col-md-4">
                        <div class="col-md-12">
                            <div id="parent" class="feedback-response-sessions">
                                <div class="card-body">
                                @defining(if(session.meetup) "Meetup" else "Knolx") { sessionType =>
                                    <div class="col-md-12 feedback-card-topic custom-position">
                                        <div class="session-type"><span class="label @if(sessionType == "Knolx") {
                                            label-warning
                                        } else {
                                            label-success
                                        } custom-label-type">@sessionType</span></div>
                                        <p>@session.topic</p></div>
                                    <div class="col-md-12 feedback-card-by">from</div>
                                    <div class="col-md-12 feedback-card-author"><p>@session.email</p></div>
                                    <button type="button" id='@session.id' class="btn feedback-card-button fillFeedback" value='{"topic":"@session.topic","author":"@session.email","session":"@session.session","scheduled":"@session.date","expire":"@session.expirationDate","sessiontype":"@sessionType"}'>
                                        Fill Out</button>
                                    <input type="hidden" id='@session.id-form' value ='@feedbackForm'/>
                                    <div class="col-md-12 feedback-card-author more" ><p id='details-@session.id' class="getKnolxDetailsActive">
                                        More...</p></div>
                                </div>
                            </div>
                        </div>
                    </div>
<<<<<<< HEAD
            <div class="modal fade" id="feedbackAttendance" role="dialog">
                <div class="modal-dialog modal-sm feedbackAttendance-dialog">
                    <div class="modal-content" id="feedbackAttendance-content">
                        <div class="modal-header" id="feedbackAttendance-header">
                            <button type="button" class="close" data-dismiss="modal" id="feedbackAttendance-close">X</button>
                        </div>
                        <div class="modal-body" id="feedbackAttendance-body">
                            <div class= "text-center" id="feedbackAttendance-centerBody" >
                                <button type="attend" id="@session.id" class="btn btn-success feedbackAttendance-button" value='{"topic":"@session.topic","author":"@session.email","session":"@session.session","scheduled":"@session.date","expire":"@session.expirationDate","sessiontype":"@sessionType"}'>Attend</button>
                                <br>
                                <br>
                                <button type="did not attend" id="@session.id" class="btn btn-danger feedbackAttendance-button" value='{"topic":"@session.topic","author":"@session.email","session":"@session.session","scheduled":"@session.date","expire":"@session.expirationDate","sessiontype":"@sessionType"}'>Did Not Attend</button>
                            </div>
                        </div>
                    </div>
                </div>
            </div>
=======
                    <div class="modal fade" id="feedbackAttendance" role="dialog">
                        <div class="modal-dialog modal-sm feedbackAttendance-dialog">
                            <div class="modal-content" id="feedbackAttendance-content">
                                <div class="modal-header" id="feedbackAttendance-header">
                                    <button type="button" class="close" data-dismiss="modal" id="feedbackAttendance-close">X</button>
                                </div>
                                <div class="modal-body" id="feedbackAttendance-body">
                                    <div class= "text-center" id="feedbackAttendance-centerBody" >
                                        <button type="attend" id="@session.id" class="btn btn-success feedbackAttendance-button attend-button" value='{"topic":"@session.topic","author":"@session.email","session":"@session.session","scheduled":"@session.date","expire":"@session.expirationDate","sessiontype":"@sessionType"}'>Attend</button>
                                        <br>
                                        <br>
                                        <button type="did not attend" id="@session.id" class="btn btn-danger feedbackAttendance-button didnotattend-button" value='{"topic":"@session.topic","author":"@session.email","session":"@session.session","scheduled":"@session.date","expire":"@session.expirationDate","sessiontype":"@sessionType"}'>Did Not Attend</button>
                                    </div>
                                </div>
                            </div>
                        </div>
                    </div>
>>>>>>> 2fcfac8e
                }
                }
            } else {
                @if(expired.nonEmpty) {
                    @for(expiredSession <- expired) {
                        <div class="col-md-4">
                            <div class="col-md-12">
                                <div id="parent" class="feedback-response-sessions">
                                    <div class="card-body">
                                    @defining(if(expiredSession.meetup) "Meetup" else "Knolx") { sessionType =>
                                        <div class="session-content">
                                            <div class="col-md-12 feedback-card-topic custom-position expired">
                                                <div class="session-type"><span class="label label-default custom-label-type">@sessionType</span></div>
                                                <p>@expiredSession.topic</p></div>
                                            <div class="col-md-12 feedback-card-by">by</div>
                                            <div class="col-md-12 feedback-card-author expire-color"><p>@expiredSession.email</p></div>
                                        </div>
                                        <button type="button" class="btn  feedback-card-expire-button expired">
                                            Expired</button>
                                        <input type="hidden" id='@expiredSession.id' value='{"topic":"@expiredSession.topic","author":"@expiredSession.email","session":"@expiredSession.session","scheduled":"@expiredSession.date","expire":"@expiredSession.expirationDate","sessiontype":"@sessionType"}'/>
                                        <div class="col-md-12 feedback-card-author more"><p id='details-@expiredSession.id' class="getKnolxDetailsExpired">
                                            More...</p></div>
                                    </div>
                                </div>
                            </div>
                        </div>
                    }
                    }
                } else {
                    <div class="empty-reports"><i class="fa fa-comments feedback-notfound-color" aria-hidden="true"></i>
                        <p class="empty-reports_text">No feedback available to fill!</p>
                    </div>
                }
            }
            <div class="col-md-12 feedback-footer"></div>
        </div>
        <div class="col-md-2" ></div>
    </div>

    <div class="modal fade" id="sessionDetailInfo" role="dialog">
        <div class="modal-dialog modal-sm">
            <div class="modal-content">
                <div class="modal-header session-modal-title" id="feedback-info-modal-header">
                    <button type="button" class="close" data-dismiss="modal">&times;</button>
                    <h4 class="modal-title" id="session-topic" ></h4>
                </div>
                <div class="modal-body session-information-modal">
                    <table class="table table-striped session-table">
                        <tbody class="session-details">
                            <tr>
                                <td>Presenter<br/><span class="session-card-values" id="author" ></span></td>
                            </tr>
                            <tr>
                                <td>Session<br/><span class="session-card-values" id="session"></span></td>
                            </tr>
                            <tr>
                                <td>scheduled<br/><span class="session-card-values" id="scheduled"></span></td>
                            </tr>
                            <tr>
                                <td>Expiration<br/><span class="session-card-values" id="expire"></span></td>
                            </tr>
                            <tr>
                                <td>Type<br/><span class="session-card-values" id="sessiontype"></span></td>
                            </tr>
                        </tbody>
                    </table>
                </div>
                <div class="modal-footer session-modal-footer">
                    <button type="button" class="btn btn-default session-modal-footer-btn" id='session-modal-footer-btn' data-dismiss="modal">
                        Close</button>
                </div>
            </div>
        </div>
    </div>

    <script src="@routes.Assets.versioned("javascripts/todayssessioninfo.js")" type="text/javascript"></script>


    <div class="modal fade" id="session-form-info" role="dialog">
        <div class="modal-dialog modal-lg">
            <div class="modal-content feedback-response-outer">
                <div class="modal-body" id='feedback-form-space'>
                    <div class="row" id="display-feed-form">
                        <div class="col-md-4 feedback-response-details" >
                            <div class="modal-body session-information-modal form-session-information-modal">
                                <table class="table table-striped session-table">
                                    <tbody class="session-details">
                                        <tr>
                                          <td>Presenter <br/> <span class="session-card-values" id="form-author"></span></td>
                                        </tr>
                                        <tr>
                                            <td>Session<br/><span class="session-card-values" id="form-session"></span></td>
                                        </tr>
                                        <tr>
                                            <td>scheduled<br/><span class="session-card-values" id="form-scheduled"></span></td>
                                        </tr>
                                        <tr>
                                            <td>Expiration<br/><span class="session-card-values" id="form-expire"></span></td>
                                        </tr>
                                        <tr>
                                            <td>Type<br/><span class="session-card-values" id="form-sessiontype"></span></td>
                                        </tr>
                                    </tbody>
                                </table>
                            </div>
                        </div>
                        <div class="col-md-8 feedback-response-form" >
                            <input type="hidden" value="" id="current-form"/>
                            <input type="hidden" value="" id="current-session"/>
                            <div id="feedback-response-form"></div>
                            <div class="alert alert-danger" id="mandatory-warning">
                                Please Respond to All Mandatory questions.
                            </div>
                            <div id="parent" class="feedback-response-submit">
                                <button type="button" class="btn btn-primary btn-lg submit-form-button submitFeedbackForm">
                                    Save</button>
                            </div>
                        </div>
                    </div>
                    <div id="feed-message"></div>
                </div>
            </div>


        </div>
    </div>
}
<|MERGE_RESOLUTION|>--- conflicted
+++ resolved
@@ -30,7 +30,6 @@
                             </div>
                         </div>
                     </div>
-<<<<<<< HEAD
             <div class="modal fade" id="feedbackAttendance" role="dialog">
                 <div class="modal-dialog modal-sm feedbackAttendance-dialog">
                     <div class="modal-content" id="feedbackAttendance-content">
@@ -48,7 +47,6 @@
                     </div>
                 </div>
             </div>
-=======
                     <div class="modal fade" id="feedbackAttendance" role="dialog">
                         <div class="modal-dialog modal-sm feedbackAttendance-dialog">
                             <div class="modal-content" id="feedbackAttendance-content">
@@ -66,7 +64,6 @@
                             </div>
                         </div>
                     </div>
->>>>>>> 2fcfac8e
                 }
                 }
             } else {
