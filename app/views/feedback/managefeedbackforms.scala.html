@(updateFeedbackFormInformation: List[UpdateFeedbackFormInformation], pageNumber: Int, pages: Int)(implicit request: Request[_], messages: Messages, flash: Flash)

@main("Manage Sessions") {
    <div class="row">
        <div class="col-md-2" > </div>
        <div class="col-md-8 feedbackformcontainer" >

            <div class="col-md-12 login-one" style="margin-bottom:50px;" >
                <div class="col-md-8 infofeed" ></div>
                <div class="col-md-4 text-right newfeedbtn" >
                    <a href="@routes.FeedbackFormsController.feedbackForm()" class="btn btn-sm btn-primary btn-create-feed"><i class="fa fa-plus" aria-hidden="true"></i> New
                    </a>

<<<<<<< HEAD
                </div>
            </div>
            <div class="row">
=======
    <div class="container">
        <div class="row" style="margin-top:100px ;">
>>>>>>> b6f431f8

                @updateFeedbackFormInformation.map { feedbackFormInformation =>

                    <div class="col-md-4 feedouters" >
                        <div class="feedform" onclick="window.location='@routes.SessionsController.update(feedbackFormInformation.id)';">
                            <div class="feedformupper">

                            </div>
                            <div class="feedformlower">
                                @feedbackFormInformation.name
                            </div>

                        </div>
                    </div>

<<<<<<< HEAD
                }
                <div class="col-md-4 feedouters" ></div>
                <div class="col-md-4 feedouters" ></div>
            </div>

        </div>
        <div class="col-md-2" ></div>
    </div>
}



=======
            </div></div></div>
}
>>>>>>> b6f431f8
<|MERGE_RESOLUTION|>--- conflicted
+++ resolved
@@ -11,14 +11,9 @@
                     <a href="@routes.FeedbackFormsController.feedbackForm()" class="btn btn-sm btn-primary btn-create-feed"><i class="fa fa-plus" aria-hidden="true"></i> New
                     </a>
 
-<<<<<<< HEAD
                 </div>
             </div>
             <div class="row">
-=======
-    <div class="container">
-        <div class="row" style="margin-top:100px ;">
->>>>>>> b6f431f8
 
                 @updateFeedbackFormInformation.map { feedbackFormInformation =>
 
@@ -34,7 +29,6 @@
                         </div>
                     </div>
 
-<<<<<<< HEAD
                 }
                 <div class="col-md-4 feedouters" ></div>
                 <div class="col-md-4 feedouters" ></div>
@@ -43,11 +37,4 @@
         </div>
         <div class="col-md-2" ></div>
     </div>
-}
-
-
-
-=======
-            </div></div></div>
-}
->>>>>>> b6f431f8
+}