--- conflicted
+++ resolved
@@ -60,22 +60,6 @@
                     <div class="col-md-4" ></div>
                 </div>
             </div>
-<<<<<<< HEAD
-            <div class="row login-error">
-                @if(resetPasswordForm.hasGlobalErrors || resetPasswordForm("currentPassword").hasErrors || flash.get("message").nonEmpty || resetPasswordForm("newPassword").hasErrors || resetPasswordForm("confirmPassword").hasErrors) {
-                    <div class="alert alert-danger fade in ">
-                        @flash.get("message").fold("")(identity)
-                        @resetPasswordForm("currentPassword").error.map(error => messages(error.message))
-                        @resetPasswordForm("newPassword").error.map(error => messages(error.message))
-                        @resetPasswordForm("confirmPassword").error.map(error => messages(error.message))
-                        @resetPasswordForm.globalError.map(_.message)
-                    </div>
-                }
-            </div>
 </div>
 </div>
-=======
-</div>
-</div>
->>>>>>> eae59999
 }