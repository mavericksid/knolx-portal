@(createSessionForm: Form[CreateSessionInformation], feedbackForms: Seq[(String, String)])(implicit request: Request[_], messages: Messages, flash: Flash)

    @main("Create Session") {

        <div class="row">
            <div class="col-md-4">

            </div>
            <div class="col-md-4 profile">
                <div class="container-fluid" style="margin-top: 90px ;"></div>

                <div class="create-outer">
                    <div class="col-md-12 login-one top"></div>

                    <form class="CreateForm" action="@routes.SessionsController.createSession()" method="post">
                        <div class="col-md-12">
                            <div class="col-md-1"></div>
                            <div class="col-md-10 ">
                                <input type="text" value='@createSessionForm.data.get("email")' name="email" id="email"
                                placeholder="Email" required class="updateField reg"/>
                            </div>
                            <div class="col-md-1"></div>
                        </div>

                        <div class="col-md-12">
                            <div class="col-md-1"></div>
                            <div class="col-md-10 ">
                                <input type="datetime-local" value='@createSessionForm.data.get("date")' name="date" id="date"
                                placeholder="Date" required class="updateField reg"/>
                            </div>
                            <div class="col-md-1"></div>
                        </div>

                        <div class="col-md-12 login-two login-three updatetwo">
                            <div class="col-md-1"></div>
                            <div class="col-md-10 ">
                                <select name="session" id="session" class="updateField login-two">
                                @for(session <- SessionValues.Sessions) {
                                    <option value="@session._1">@session._2</option>
                                }
                                </select>
                            </div>
                            <div class="col-md-1"></div>
                        </div>
<<<<<<< HEAD
                        <div class="col-md-1"></div>
                    </div>

                    <div class="col-md-12 login-two login-three updatetwo">
                        <div class="col-md-1"></div>
                        <div class="col-md-10 ">
                            <select name="feedbackFormId" id="feedbackFormId" class="updateField login-two">
                            @for((value,key) <- feedbackForms) {
                                <option value="@value">@key</option>
                            }
                            </select>
=======

                        <div class="col-md-12 login-two login-three updatetwo">
                            <div class="col-md-1"></div>
                            <div class="col-md-10 ">
                                <select name="feedbackFormId" id="feedbackFormId" class="updateField login-two">
                                @for(feedbackForm <- feedbackForms) {
                                    <option value="@feedbackForm._1">@feedbackForm._2</option>
                                }
                                </select>
                            </div>
                            <div class="col-md-1"></div>
>>>>>>> d4ff3ced
                        </div>

                        <div class="col-md-12 login-three updatetwo">
                            <div class="col-md-1"></div>
                            <div class="col-md-10 ">

                                <input type="text" name="topic" id="topic" value='@createSessionForm.data.get("topic")'
                                placeholder="Topic" required class="updateField"/>

                            </div>
                            <div class="col-md-1"></div>
                        </div>

                        <div class="col-md-12 login-three">
                            <div class="col-md-1"></div>
                            <div class="col-md-10 ">

                                <label class="testy">
                                    <input type='checkbox' name='meetup' id='meetup' class='ckb' value='true'/>

                                    <span class="label_text"></span>
                                    <p class="checkbox-text">Is Meetup ?</p>
                                </label>
                            </div>
                            <div class="col-md-1"></div>
                        </div>

                        <div class="col-md-12 update-two login-four">
                            <div class="col-md-1"></div>
                            <div class="col-md-10 ">

                                <input type="submit" value="Create" class="inputField updateButton"/>

                            </div>
                            <div class="col-md-1"></div>
                        </div>

                    </form>
                </div>
            </div>
            <div class="col-md-4"></div>
        </div>

        <div class="row regError">
            <div class="col-md-4"></div>
            <div class="col-md-4">
            @if(createSessionForm.hasGlobalErrors || createSessionForm("email").hasErrors ||
                    createSessionForm("date").hasErrors || createSessionForm("session").hasErrors ||
                    createSessionForm("feedbackFormId").hasErrors || !flash.isEmpty) {
                <div class="alert alert-danger fade in ">
                    <ul>
                        @if(createSessionForm.hasGlobalErrors) {
                            <li>@createSessionForm.globalError.map(_.message)</li>
                        }
                        @if(createSessionForm("email").hasErrors) {
                            <li>@createSessionForm("email").error.map(error => messages(error.message))</li>
                        }
                        @if(createSessionForm("date").hasErrors) {
                            <li>@createSessionForm("date").error.map(error => messages(error.message))</li>
                        }
                        @if(createSessionForm("session").hasErrors) {
                            <li>@createSessionForm("session").error.map(error => messages(error.message))</li>
                        }
                        @if(createSessionForm("feedbackFormId").hasErrors) {
                            <li>@createSessionForm("feedbackFormId").error.map(error => messages(error.message))</li>
                        }
                        @if(!flash.isEmpty) {
                            <li>@flash.get("message").fold("")(message => message)</li>
                        }
                    </ul>
                </div>
            }
            </div>
            <div class="col-md-4"></div>
        </div>
    }<|MERGE_RESOLUTION|>--- conflicted
+++ resolved
@@ -42,7 +42,6 @@
                             </div>
                             <div class="col-md-1"></div>
                         </div>
-<<<<<<< HEAD
                         <div class="col-md-1"></div>
                     </div>
 
@@ -54,19 +53,6 @@
                                 <option value="@value">@key</option>
                             }
                             </select>
-=======
-
-                        <div class="col-md-12 login-two login-three updatetwo">
-                            <div class="col-md-1"></div>
-                            <div class="col-md-10 ">
-                                <select name="feedbackFormId" id="feedbackFormId" class="updateField login-two">
-                                @for(feedbackForm <- feedbackForms) {
-                                    <option value="@feedbackForm._1">@feedbackForm._2</option>
-                                }
-                                </select>
-                            </div>
-                            <div class="col-md-1"></div>
->>>>>>> d4ff3ced
                         </div>
 
                         <div class="col-md-12 login-three updatetwo">
