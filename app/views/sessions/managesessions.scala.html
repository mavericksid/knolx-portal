@(knolxSessions: List[KnolxSession], pages: Int, pageNumber: Int)(implicit request: Request[_], flash: Flash)

    @main("Manage Sessions") {

        <div class="row">
            <div class="col-md-1" >

            </div>
            <div class="col-md-10 " >
<<<<<<< HEAD
                <div class="container-fluid" style="margin-top:74px ;">
=======
                <div class="container-fluid" style="margin-top: 74px ;">
>>>>>>> b6f431f8
                </div>
                @if(!flash.isEmpty) {
                    <div class="alert alert-success  alert-dismissable">
                        <a href="#" class="close" data-dismiss="alert" aria-label="close">&times;</a>
                        <strong>Success!</strong> @flash.get("message").fold("")(message => message)
                    </div>
                }
                <div class="table-responsive manageSession">
                    <table class="table table-striped">
                        <thead>
                            <tr>
                                <th>
                                    <div class="col col-xs-6 text-right">
                                        <a href="@routes.SessionsController.create()" class="btn btn-sm btn-primary btn-create">
                                            <i class="fa fa-plus" aria-hidden="true"></i>
                                            New
                                        </a>
                                    </div>
                                </th>
                                <th>Date</th>
                                <th>Session</th>
                                <th>Topic</th>
                                <th>Email</th>
                                <th>Meetup</th>
                                <th>Cancelled</th>
                                <th>Rating</th>
                            </tr>
                        </thead>
                        <tbody>
                        @knolxSessions.map { knolxSession =>
                            <tr>
                                <td align="center">
                                    <a href="@routes.SessionsController.update(knolxSession.id)" class="btn btn-default">
                                        <em class="fa fa-pencil"></em>
                                    </a>
<<<<<<< HEAD
                                    <a href="@routes.SessionsController.deleteSession(knolxSession.id,pageNumber)" class="btn btn-danger">
=======
                                    <a href="@routes.SessionsController.deleteSession(knolxSession.id, pageNumber)" class="btn btn-danger">
>>>>>>> b6f431f8
                                        <em class="fa fa-trash"></em>
                                    </a>
                                </td>
                                <td>@knolxSession.date</td>
                                <td>@knolxSession.session</td>
                                <td>@knolxSession.topic</td>
                                <td>@knolxSession.email</td>
                                <td>@if(knolxSession.meetup) { Yes } else { No } </td>
                                <td>@if(knolxSession.cancelled) { Yes } else { No } </td>
                                <td>0<!--@knolxSession.rating--></td>
                            </tr>
                        }
                        </tbody>
                    </table>
                </div>

            </div>

            <div class="col-md-1" >

            </div>
        </div>

<<<<<<< HEAD
     @pagination(pageNumber,pages,routes.SessionsController.manageSessions)
=======
        @pagination(pageNumber, pages, routes.SessionsController.manageSessions)
>>>>>>> b6f431f8

    }<|MERGE_RESOLUTION|>--- conflicted
+++ resolved
@@ -7,11 +7,7 @@
 
             </div>
             <div class="col-md-10 " >
-<<<<<<< HEAD
                 <div class="container-fluid" style="margin-top:74px ;">
-=======
-                <div class="container-fluid" style="margin-top: 74px ;">
->>>>>>> b6f431f8
                 </div>
                 @if(!flash.isEmpty) {
                     <div class="alert alert-success  alert-dismissable">
@@ -47,11 +43,7 @@
                                     <a href="@routes.SessionsController.update(knolxSession.id)" class="btn btn-default">
                                         <em class="fa fa-pencil"></em>
                                     </a>
-<<<<<<< HEAD
                                     <a href="@routes.SessionsController.deleteSession(knolxSession.id,pageNumber)" class="btn btn-danger">
-=======
-                                    <a href="@routes.SessionsController.deleteSession(knolxSession.id, pageNumber)" class="btn btn-danger">
->>>>>>> b6f431f8
                                         <em class="fa fa-trash"></em>
                                     </a>
                                 </td>
@@ -75,10 +67,6 @@
             </div>
         </div>
 
-<<<<<<< HEAD
      @pagination(pageNumber,pages,routes.SessionsController.manageSessions)
-=======
-        @pagination(pageNumber, pages, routes.SessionsController.manageSessions)
->>>>>>> b6f431f8
 
     }