@(sessionInfo: Form[UpdateSessionInformation])(implicit request: Request[_], messages: Messages, flash: Flash)

@main("Update Session") {

    <div class="row">
        <div class="col-md-4" >

<<<<<<< HEAD
        </div>
        <div class="col-md-4 profile" >
            <div class="container-fluid" style="margin-top:90px ;"></div>
=======
            </div>
            <div class="col-md-4 profile" >
                <div class="container-fluid" style="margin-top: 90px ;"></div>
>>>>>>> d707b0dd

            <div class="update-outer">
                <div class="col-md-12 login-one top" > </div>

                <form class="UpdateForm" action="@routes.SessionsController.updateSession()" method="post">
                    <input name ="sessionId" type="hidden" value='@sessionInfo.data.get("sessionId")'/>

                    <div class="col-md-12" >
                        <div class="col-md-1" ></div>
                        <div class="col-md-10 " >
                            <input type="datetime-local" value='@sessionInfo.data.get("date")' name="date" id="date" placeholder="Date" required class="updateField reg"/>
                        </div>
                        <div class="col-md-1" ></div>
                    </div>

                    <div class="col-md-12 login-two login-three updatetwo">
                        <div class="col-md-1" ></div>
                        <div class="col-md-10 ">
                            <select name="session" id="session" class="updateField login-two">
                                <option value="session 1"
                                    @(if(sessionInfo.data.getOrElse("session", "") == "session 1") {
                                        "selected"
                                    })>
                                    Session 1
                                </option>
                                <option value="session 2"
                                    @(if(sessionInfo.data.getOrElse("session", "") == "session 2") {
                                        "selected"
                                    })>
                                    Session 2
                                </option>
                            </select>
                        </div>
                        <div class="col-md-1" ></div>
                    </div>

                    <div class="col-md-12 login-three updatetwo">
                        <div class="col-md-1" ></div>
                        <div class="col-md-10 " >
                            <input type="text" name="topic" id="topic" value='@sessionInfo.data.get("topic")' placeholder="Topic" required class="updateField"/>
                        </div>
                        <div class="col-md-1" ></div>
                    </div>

                    <div class="col-md-12 login-three">
                        <div class="col-md-1" ></div>
                        <div class="col-md-10 " >
                            <label class="testy" >
                                <input type='checkbox' name='meetup' id='meetup' class='ckb' value='true'
                                @(if(sessionInfo.data.getOrElse("meetup", "false") == "true") {
                                    """checked="checked""""
                                })/>
                                <span class="label_text"></span>
                                <p class="checkbox-text">Is Meetup ?</p>
                            </label>
                        </div>
                        <div class="col-md-1" ></div>
                    </div>

                    <div class="col-md-12 update-two login-four" >
                        <div class="col-md-1" ></div>
                        <div class="col-md-10 " >
                            <input type="submit" value="Save" class="inputField updateButton"/>
                        </div>
                        <div class="col-md-1" ></div>
                    </div>
                </form>
            </div>
        </div>

        <div class="col-md-4" ></div>
    </div>

    <div class="row updateError">
        <div class="col-md-4" ></div>
        <div class="col-md-4" >
        @if(sessionInfo.hasGlobalErrors || sessionInfo("date").hasErrors || !flash.isEmpty) {
            <div class="alert alert-danger fade in ">
                @flash.get("message").fold("")(message => message)
                @sessionInfo("date").error.map(error => messages(error.message))
                @sessionInfo.globalError.map(_.message)
            </div>
        }
        </div>
        <div class="col-md-4" ></div>
    </div>
}<|MERGE_RESOLUTION|>--- conflicted
+++ resolved
@@ -1,103 +1,96 @@
 @(sessionInfo: Form[UpdateSessionInformation])(implicit request: Request[_], messages: Messages, flash: Flash)
 
-@main("Update Session") {
+    @main("Update Session") {
 
-    <div class="row">
-        <div class="col-md-4" >
+        <div class="row">
+            <div class="col-md-4" >
 
-<<<<<<< HEAD
-        </div>
-        <div class="col-md-4 profile" >
-            <div class="container-fluid" style="margin-top:90px ;"></div>
-=======
             </div>
             <div class="col-md-4 profile" >
                 <div class="container-fluid" style="margin-top: 90px ;"></div>
->>>>>>> d707b0dd
+                <div class="update-outer">
+                    <div class="col-md-12 login-one top" > </div>
 
-            <div class="update-outer">
-                <div class="col-md-12 login-one top" > </div>
+                    <form class="UpdateForm" action="@routes.SessionsController.updateSession()" method="post">
+                        <input name ="sessionId" type="hidden" value='@sessionInfo.data.get("sessionId")'/>
 
-                <form class="UpdateForm" action="@routes.SessionsController.updateSession()" method="post">
-                    <input name ="sessionId" type="hidden" value='@sessionInfo.data.get("sessionId")'/>
+                        <div class="col-md-12" >
+                            <div class="col-md-1" ></div>
+                            <div class="col-md-10 " >
+                                <input type="datetime-local" value='@sessionInfo.data.get("date")' name="date" id="date" placeholder="Date" required class="updateField reg"/>
+                            </div>
+                            <div class="col-md-1" ></div>
+                        </div>
 
-                    <div class="col-md-12" >
-                        <div class="col-md-1" ></div>
-                        <div class="col-md-10 " >
-                            <input type="datetime-local" value='@sessionInfo.data.get("date")' name="date" id="date" placeholder="Date" required class="updateField reg"/>
+                        <div class="col-md-12 login-two login-three updatetwo">
+                            <div class="col-md-1" ></div>
+                            <div class="col-md-10 ">
+                                <select name="session" id="session" class="updateField login-two">
+                                    <option value="session 1"
+                                        @(if(sessionInfo.data.getOrElse("session", "") == "session 1") {
+                                            "selected"
+                                        })>
+                                        Session 1
+                                    </option>
+                                    <option value="session 2"
+                                        @(if(sessionInfo.data.getOrElse("session", "") == "session 2") {
+                                            "selected"
+                                        })>
+                                        Session 2
+                                    </option>
+                                </select>
+                            </div>
+                            <div class="col-md-1" ></div>
                         </div>
-                        <div class="col-md-1" ></div>
-                    </div>
 
-                    <div class="col-md-12 login-two login-three updatetwo">
-                        <div class="col-md-1" ></div>
-                        <div class="col-md-10 ">
-                            <select name="session" id="session" class="updateField login-two">
-                                <option value="session 1"
-                                    @(if(sessionInfo.data.getOrElse("session", "") == "session 1") {
-                                        "selected"
-                                    })>
-                                    Session 1
-                                </option>
-                                <option value="session 2"
-                                    @(if(sessionInfo.data.getOrElse("session", "") == "session 2") {
-                                        "selected"
-                                    })>
-                                    Session 2
-                                </option>
-                            </select>
+                        <div class="col-md-12 login-three updatetwo">
+                            <div class="col-md-1" ></div>
+                            <div class="col-md-10 " >
+                                <input type="text" name="topic" id="topic" value='@sessionInfo.data.get("topic")' placeholder="Topic" required class="updateField"/>
+                            </div>
+                            <div class="col-md-1" ></div>
                         </div>
-                        <div class="col-md-1" ></div>
-                    </div>
 
-                    <div class="col-md-12 login-three updatetwo">
-                        <div class="col-md-1" ></div>
-                        <div class="col-md-10 " >
-                            <input type="text" name="topic" id="topic" value='@sessionInfo.data.get("topic")' placeholder="Topic" required class="updateField"/>
+                        <div class="col-md-12 login-three">
+                            <div class="col-md-1" ></div>
+                            <div class="col-md-10 " >
+                                <label class="testy" >
+                                    <input type='checkbox' name='meetup' id='meetup' class='ckb' value='true'
+                                    @(if(sessionInfo.data.getOrElse("meetup", "false") == "true") {
+                                        """checked="checked""""
+                                    })/>
+                                    <span class="label_text"></span>
+                                    <p class="checkbox-text">Is Meetup ?</p>
+                                </label>
+                            </div>
+                            <div class="col-md-1" ></div>
                         </div>
-                        <div class="col-md-1" ></div>
-                    </div>
 
-                    <div class="col-md-12 login-three">
-                        <div class="col-md-1" ></div>
-                        <div class="col-md-10 " >
-                            <label class="testy" >
-                                <input type='checkbox' name='meetup' id='meetup' class='ckb' value='true'
-                                @(if(sessionInfo.data.getOrElse("meetup", "false") == "true") {
-                                    """checked="checked""""
-                                })/>
-                                <span class="label_text"></span>
-                                <p class="checkbox-text">Is Meetup ?</p>
-                            </label>
+                        <div class="col-md-12 update-two login-four" >
+                            <div class="col-md-1" ></div>
+                            <div class="col-md-10 " >
+                                <input type="submit" value="Save" class="inputField updateButton"/>
+                            </div>
+                            <div class="col-md-1" ></div>
                         </div>
-                        <div class="col-md-1" ></div>
-                    </div>
+                    </form>
+                </div>
+            </div>
 
-                    <div class="col-md-12 update-two login-four" >
-                        <div class="col-md-1" ></div>
-                        <div class="col-md-10 " >
-                            <input type="submit" value="Save" class="inputField updateButton"/>
-                        </div>
-                        <div class="col-md-1" ></div>
-                    </div>
-                </form>
-            </div>
+            <div class="col-md-4" ></div>
         </div>
 
-        <div class="col-md-4" ></div>
-    </div>
-
-    <div class="row updateError">
-        <div class="col-md-4" ></div>
-        <div class="col-md-4" >
-        @if(sessionInfo.hasGlobalErrors || sessionInfo("date").hasErrors || !flash.isEmpty) {
-            <div class="alert alert-danger fade in ">
-                @flash.get("message").fold("")(message => message)
-                @sessionInfo("date").error.map(error => messages(error.message))
-                @sessionInfo.globalError.map(_.message)
+        <div class="row updateError">
+            <div class="col-md-4" ></div>
+            <div class="col-md-4" >
+            @if(sessionInfo.hasGlobalErrors || sessionInfo("date").hasErrors || !flash.isEmpty) {
+                <div class="alert alert-danger fade in ">
+                    @flash.get("message").fold("")(message => message)
+                    @sessionInfo("date").error.map(error => messages(error.message))
+                    @sessionInfo.globalError.map(_.message)
+                </div>
+            }
             </div>
-        }
+            <div class="col-md-4" ></div>
         </div>
-        <div class="col-md-4" ></div>
-    </div>
-}+    }