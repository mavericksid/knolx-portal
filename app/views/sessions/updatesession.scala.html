--- conflicted
+++ resolved
@@ -1,124 +1,97 @@
 @(sessionInfo: Form[UpdateSessionInformation])(implicit request: Request[_], messages: Messages, flash: Flash)
 
-<<<<<<< HEAD
-    @main("Create Session") {
+@main("Update Session") {
 
-        <p class="information">
-        @flash.get("message").fold("")(message => message)
-        </p>
+    <div class="row">
+        <div class="col-md-4" >
 
-        <form class="RegForm" action="@routes.SessionsController.updateSession()" method="post">
-            <input name ="sessionId" type="hidden" value='@sessionInfo.data.get("sessionId")'></input>
-            <input name ="date" type="datetime-local" value='@sessionInfo.data.get("date")'></input>
-            <span class="help-block align-error">@{
-                sessionInfo("date").error.map { error => messages(error.message) }
-            }</span>
-            <select name="session">
-                <option value="session 1"  @if(sessionInfo.data.getOrElse("session", "") == "session 1") {selected}>Session 1</option>
-                <option value="session 2"  @if(sessionInfo.data.getOrElse("session", "") == "session 2") {selected}>Session 2</option>
-            </select>
-            <input name="topic" type="text" value='@sessionInfo.data.get("topic")'></input>
+        </div>
+        <div class="col-md-4 profile" >
+            <div class="container-fluid" style="margin-top:90px ;"></div>
 
-            <input type="checkbox" name="meetup" value="true"
-                @if(sessionInfo.data.getOrElse("meetup", "false") == "true") {
-                    checked="checked"
-                    }>Is meetup?</input>
-            <button type="submit">Save</button>
-        </form>
-=======
-    @main("Update Session") {
+            <div class="update-outer">
+                <div class="col-md-12 login-one top" > </div>
 
-        <div class="row">
-            <div class="col-md-4" >
+                <form class="UpdateForm" action="@routes.SessionsController.updateSession()" method="post">
+                    <input name ="sessionId" type="hidden" value='@sessionInfo.data.get("sessionId")'/>
 
+                    <div class="col-md-12" >
+                        <div class="col-md-1" ></div>
+                        <div class="col-md-10 " >
+                            <input type="date" value='@sessionInfo.data.get("date")' name="date" id="date" placeholder="Date" required class="updateField reg"/>
+                        </div>
+                        <div class="col-md-1" ></div>
+                    </div>
+
+                    <div class="col-md-12 login-two login-three updatetwo">
+                        <div class="col-md-1" ></div>
+                        <div class="col-md-10 ">
+                            <select name="session" id="session" class="updateField login-two">
+                                <option value="session 1"
+                                    @(if(sessionInfo.data.getOrElse("session", "") == "session 1") {
+                                        "selected"
+                                    })>
+                                    Session 1
+                                </option>
+                                <option value="session 2"
+                                    @(if(sessionInfo.data.getOrElse("session", "") == "session 2") {
+                                        "selected"
+                                    })>
+                                    Session 2
+                                </option>
+                            </select>
+                        </div>
+                        <div class="col-md-1" ></div>
+                    </div>
+
+                    <div class="col-md-12 login-three updatetwo">
+                        <div class="col-md-1" ></div>
+                        <div class="col-md-10 " >
+                            <input type="text" name="topic" id="topic" value='@sessionInfo.data.get("topic")' placeholder="Topic" required class="updateField"/>
+                        </div>
+                        <div class="col-md-1" ></div>
+                    </div>
+
+                    <div class="col-md-12 login-three">
+                        <div class="col-md-1" ></div>
+                        <div class="col-md-10 " >
+                            <label class="testy" >
+                                <input type='checkbox' name='meetup' id='meetup' class='ckb' value='true'
+                                @(if(sessionInfo.data.getOrElse("meetup", "false") == "true") {
+                                    """checked="checked""""
+                                })/>
+                                <span class="label_text"></span>
+                                <p class="checkbox-text">Is Meetup ?</p>
+                            </label>
+                        </div>
+                        <div class="col-md-1" ></div>
+                    </div>
+
+                    <div class="col-md-12 update-two login-four" >
+                        <div class="col-md-1" ></div>
+                        <div class="col-md-10 " >
+                            <input type="submit" value="Save" class="inputField updateButton"/>
+                        </div>
+                        <div class="col-md-1" ></div>
+                    </div>
+                </form>
             </div>
-            <div class="col-md-4 profile" >
-                <div class="container-fluid" style="margin-top:90px ;"></div>
-
-                <div class="update-outer">
-                    <div class="col-md-12 login-one top" > </div>
-
-                    <form class="UpdateForm" action="@routes.SessionsController.updateSession()" method="post">
-                        <input name ="sessionId" type="hidden" value='@sessionInfo.data.get("sessionId")'/>
-
-                        <div class="col-md-12" >
-                            <div class="col-md-1" ></div>
-                            <div class="col-md-10 " >
-                                <input type="date" value='@sessionInfo.data.get("date")' name="date" id="date" placeholder="Date" required class="updateField reg"/>
-                            </div>
-                            <div class="col-md-1" ></div>
-                        </div>
-
-                        <div class="col-md-12 login-two login-three updatetwo">
-                            <div class="col-md-1" ></div>
-                            <div class="col-md-10 ">
-                                <select name="session" id="session" class="updateField login-two">
-                                    <option value="session 1"
-                                        @(if(sessionInfo.data.getOrElse("session", "") == "session 1") {
-                                            "selected"
-                                        })>
-                                        Session 1
-                                    </option>
-                                    <option value="session 2"
-                                        @(if(sessionInfo.data.getOrElse("session", "") == "session 2") {
-                                            "selected"
-                                        })>
-                                        Session 2
-                                    </option>
-                                </select>
-                            </div>
-                            <div class="col-md-1" ></div>
-                        </div>
-
-                        <div class="col-md-12 login-three updatetwo">
-                            <div class="col-md-1" ></div>
-                            <div class="col-md-10 " >
-                                <input type="text" name="topic" id="topic" value='@sessionInfo.data.get("topic")' placeholder="Topic" required class="updateField"/>
-                            </div>
-                            <div class="col-md-1" ></div>
-                        </div>
-
-                        <div class="col-md-12 login-three">
-                            <div class="col-md-1" ></div>
-                            <div class="col-md-10 " >
-                                <label class="testy" >
-                                    <input type='checkbox' name='meetup' id='meetup' class='ckb' value='true'
-                                    @(if(sessionInfo.data.getOrElse("meetup", "false") == "true") {
-                                        """checked="checked""""
-                                    })/>
-                                    <span class="label_text"></span>
-                                    <p class="checkbox-text">Is Meetup ?</p>
-                                </label>
-                            </div>
-                            <div class="col-md-1" ></div>
-                        </div>
-
-                        <div class="col-md-12 update-two login-four" >
-                            <div class="col-md-1" ></div>
-                            <div class="col-md-10 " >
-                                <input type="submit" value="Save" class="inputField updateButton"/>
-                            </div>
-                            <div class="col-md-1" ></div>
-                        </div>
-                    </form>
-                </div>
-            </div>
-
-            <div class="col-md-4" ></div>
         </div>
 
-        <div class="row updateError">
-            <div class="col-md-4" ></div>
-            <div class="col-md-4" >
-            @if(sessionInfo.hasGlobalErrors || sessionInfo("date").hasErrors || !flash.isEmpty) {
-                <div class="alert alert-danger fade in ">
-                    @flash.get("message").fold("")(message => message)
-                    @sessionInfo("date").error.map(error => messages(error.message))
-                    @sessionInfo.globalError.map(_.message)
-                </div>
-            }
+        <div class="col-md-4" ></div>
+    </div>
+
+    <div class="row updateError">
+        <div class="col-md-4" ></div>
+        <div class="col-md-4" >
+        @if(sessionInfo.hasGlobalErrors || sessionInfo("date").hasErrors || !flash.isEmpty) {
+            <div class="alert alert-danger fade in ">
+                @flash.get("message").fold("")(message => message)
+                @sessionInfo("date").error.map(error => messages(error.message))
+                @sessionInfo.globalError.map(_.message)
             </div>
-            <div class="col-md-4" ></div>
+        }
         </div>
->>>>>>> 89a790f5
-    }+        <div class="col-md-4" ></div>
+    </div>
+}