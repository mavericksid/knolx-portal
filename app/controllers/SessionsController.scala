package controllers

import java.util.Date
import javax.inject.{Inject, Singleton}

import models.{FeedbackFormsRepository, SessionsRepository, UsersRepository}
import play.api.Logger
import play.api.data.Forms._
import play.api.data._
import play.api.i18n.{I18nSupport, MessagesApi}
import play.api.mvc.{Action, AnyContent, Controller}

import scala.concurrent.ExecutionContext.Implicits.global
import scala.concurrent.Future

case class CreateSessionInformation(email: String,
                                    date: Date,
                                    session: String,
                                    feedbackFormId: String,
                                    topic: String,
                                    meetup: Boolean)

case class UpdateSessionInformation(_id: String,
                                    date: Date,
                                    session: String,
                                    topic: String,
                                    meetup: Boolean = false)

case class KnolxSession(id: String,
                        userid: String,
                        date: Date,
                        session: String,
                        topic: String,
                        email: String,
                        meetup: Boolean,
                        cancelled: Boolean,
                        rating: String)

object SessionValues {
  val Sessions = Seq("session 1" -> "Session 1", "session 2" -> "Session 2")
}

@Singleton
class SessionsController @Inject()(val messagesApi: MessagesApi,
                                   usersRepository: UsersRepository,
                                   sessionsRepository: SessionsRepository,
                                   feedbackFormsRepository: FeedbackFormsRepository) extends Controller with SecuredImplicit with I18nSupport {

  val usersRepo: UsersRepository = usersRepository

  val createSessionForm = Form(
    mapping(
      "email" -> email,
      "date" -> date.verifying("Invalid date selected!", date => date.after(new Date)),
      "session" -> nonEmptyText.verifying("Wrong session type specified!", session => session == "session 1" || session == "session 2"),
      "feedbackFormId" -> nonEmptyText,
      "topic" -> nonEmptyText,
      "meetup" -> boolean
    )(CreateSessionInformation.apply)(CreateSessionInformation.unapply)
  )
  val updateSessionForm = Form(
    mapping(
      "sessionId" -> nonEmptyText,
      "date" -> date.verifying("Invalid date selected!", date => date.after(new Date)),
      "session" -> nonEmptyText.verifying("Wrong session type specified!", session => session == "session 1" || session == "session 2"),
      "topic" -> nonEmptyText,
      "meetup" -> boolean
    )(UpdateSessionInformation.apply)(UpdateSessionInformation.unapply)
  )

  def sessions(pageNumber: Int = 1): Action[AnyContent] = Action.async { implicit request =>
    sessionsRepository
      .paginate(pageNumber)
      .flatMap { sessionInfo =>
        val knolxSessions = sessionInfo map (session =>
          KnolxSession(session._id.stringify, session.userId, session.date, session.session, session.topic, session.email, session.meetup,
            session.cancelled, session.rating))

        sessionsRepository
          .activeCount
          .map { count =>
            val pages = Math.ceil(count / 10D).toInt

            Ok(views.html.sessions.sessions(knolxSessions, pages, pageNumber))
          }
      }
  }

  def manageSessions(pageNumber: Int = 1): Action[AnyContent] = AdminAction.async { implicit request =>
    sessionsRepository
      .paginate(pageNumber)
      .flatMap { sessionsJson =>
        val knolxSessions = sessionsJson map (session =>
          KnolxSession(session._id.stringify,
            session.userId,
            session.date,
            session.session,
            session.topic,
            session.email,
            session.meetup,
            session.cancelled,
            session.rating))

        sessionsRepository
          .activeCount
          .map { count =>
            val pages = Math.ceil(count / 10D).toInt

            Ok(views.html.sessions.managesessions(knolxSessions, pages, pageNumber))
          }
      }
  }

  def create: Action[AnyContent] = UserAction.async { implicit request =>
    feedbackFormsRepository
      .getAll
      .map { feedbackForms =>
        val formIds = feedbackForms.map(form => (form._id.stringify, form.name))

        Ok(views.html.sessions.createsession(createSessionForm, formIds))
      }
  }

  def createSession: Action[AnyContent] = UserAction.async { implicit request =>
<<<<<<< HEAD
    createSessionForm.bindFromRequest.fold(
      formWithErrors => {
        Logger.error(s"Received a bad request for create session $formWithErrors")
        Future.successful(BadRequest(views.html.sessions.createsession(formWithErrors)))
      },
      sessionInfo => {
        usersRepository
          .getByEmail(sessionInfo.email.toLowerCase)
          .flatMap(_.headOption.fold {
            Future.successful(
              BadRequest(views.html.sessions.createsession(createSessionForm.fill(sessionInfo).withGlobalError("Email not valid!")))
            )
          } { userJson =>
            val userObjId = userJson._id.stringify
            val session = models.SessionInfo(userObjId, sessionInfo.email.toLowerCase, sessionInfo.date, sessionInfo.session,
              sessionInfo.topic, sessionInfo.meetup, rating = "", cancelled = false, active = true)
            sessionsRepository.insert(session) map { result =>
              if (result.ok) {
                Logger.info(s"Session for user ${sessionInfo.email} successfully created")
                Redirect(routes.SessionsController.manageSessions(1)).flashing("message" -> "Session successfully created!")
              } else {
                Logger.error(s"Something went wrong when creating a new Knolx session for user ${sessionInfo.email}")
                InternalServerError("Something went wrong!")
              }
            }
=======
    feedbackFormsRepository
      .getAll
      .flatMap { feedbackForms =>
        val formIds = feedbackForms.map(form => (form._id.stringify, form.name))

        createSessionForm.bindFromRequest.fold(
          formWithErrors => {
            Logger.error(s"Received a bad request for create session $formWithErrors")
            Future.successful(BadRequest(views.html.sessions.createsession(formWithErrors, formIds)))
          },
          createSessionInfo => {
            usersRepository
              .getByEmail(createSessionInfo.email.toLowerCase)
              .flatMap(_.headOption.fold {
                Future.successful(
                  BadRequest(views.html.sessions.createsession(createSessionForm.fill(createSessionInfo).withGlobalError("Email not valid!"), formIds))
                )
              } { userJson =>
                val userObjId = userJson._id.stringify
                val session = models.SessionInfo(userObjId, createSessionInfo.email.toLowerCase, createSessionInfo.date, createSessionInfo.session,
                  createSessionInfo.feedbackFormId, createSessionInfo.topic, createSessionInfo.meetup, rating = "", cancelled = false, active = true)
                sessionsRepository.insert(session) map { result =>
                  if (result.ok) {
                    Logger.info(s"Session for user ${createSessionInfo.email} successfully created")
                    Redirect(routes.SessionsController.create()).flashing("message" -> "Session successfully created!")
                  } else {
                    Logger.error(s"Something went wrong when creating a new Knolx session for user ${createSessionInfo.email}")
                    InternalServerError("Something went wrong!")
                  }
                }
              })
>>>>>>> 34994131
          })
      }
  }

  def deleteSession(id: String): Action[AnyContent] = AdminAction.async { implicit request =>
    sessionsRepository
      .delete(id)
      .map(_.fold {
        Logger.error(s"Failed to delete knolx session with id $id")
        InternalServerError("Something went wrong!")
      } { sessionJson =>
        Logger.info(s"Knolx session $id successfully deleted")
        Ok
      })
  }

  def update(id: String): Action[AnyContent] = AdminAction.async { implicit request =>
    sessionsRepository
      .getById(id)
      .map {
        case Some(sessionInformation) =>
          val filledForm = updateSessionForm.fill(UpdateSessionInformation(sessionInformation._id.stringify,
            sessionInformation.date, sessionInformation.session, sessionInformation.topic, sessionInformation.meetup))

          Ok(views.html.sessions.updatesession(filledForm))

        case None => Redirect(routes.SessionsController.manageSessions(1)).flashing("message" -> "Something went wrong!")
      }
  }

  def updateSession(): Action[AnyContent] = AdminAction.async { implicit request =>
    updateSessionForm.bindFromRequest.fold(
      formWithErrors => {
        Logger.error(s"Received a bad request for update session $formWithErrors")
        Future.successful(BadRequest(views.html.sessions.updatesession(formWithErrors)))
      },
      sessionUpdateInfo => {
        sessionsRepository.update(sessionUpdateInfo) map { result =>
          if (result.ok) {
            Logger.info(s"Successfully updated session ${sessionUpdateInfo._id}")
            Redirect(routes.SessionsController.manageSessions(1)).flashing("message" -> "Session successfully updated")
          } else {
            Logger.error(s"Something went wrong when updating a new Knolx session for user  ${sessionUpdateInfo._id}")
            InternalServerError("Something went wrong!")
          }
        }
      })
  }

}
<|MERGE_RESOLUTION|>--- conflicted
+++ resolved
@@ -1,233 +1,205 @@
-package controllers
-
-import java.util.Date
-import javax.inject.{Inject, Singleton}
-
-import models.{FeedbackFormsRepository, SessionsRepository, UsersRepository}
-import play.api.Logger
-import play.api.data.Forms._
-import play.api.data._
-import play.api.i18n.{I18nSupport, MessagesApi}
-import play.api.mvc.{Action, AnyContent, Controller}
-
-import scala.concurrent.ExecutionContext.Implicits.global
-import scala.concurrent.Future
-
-case class CreateSessionInformation(email: String,
-                                    date: Date,
-                                    session: String,
-                                    feedbackFormId: String,
-                                    topic: String,
-                                    meetup: Boolean)
-
-case class UpdateSessionInformation(_id: String,
-                                    date: Date,
-                                    session: String,
-                                    topic: String,
-                                    meetup: Boolean = false)
-
-case class KnolxSession(id: String,
-                        userid: String,
-                        date: Date,
-                        session: String,
-                        topic: String,
-                        email: String,
-                        meetup: Boolean,
-                        cancelled: Boolean,
-                        rating: String)
-
-object SessionValues {
-  val Sessions = Seq("session 1" -> "Session 1", "session 2" -> "Session 2")
-}
-
-@Singleton
-class SessionsController @Inject()(val messagesApi: MessagesApi,
-                                   usersRepository: UsersRepository,
-                                   sessionsRepository: SessionsRepository,
-                                   feedbackFormsRepository: FeedbackFormsRepository) extends Controller with SecuredImplicit with I18nSupport {
-
-  val usersRepo: UsersRepository = usersRepository
-
-  val createSessionForm = Form(
-    mapping(
-      "email" -> email,
-      "date" -> date.verifying("Invalid date selected!", date => date.after(new Date)),
-      "session" -> nonEmptyText.verifying("Wrong session type specified!", session => session == "session 1" || session == "session 2"),
-      "feedbackFormId" -> nonEmptyText,
-      "topic" -> nonEmptyText,
-      "meetup" -> boolean
-    )(CreateSessionInformation.apply)(CreateSessionInformation.unapply)
-  )
-  val updateSessionForm = Form(
-    mapping(
-      "sessionId" -> nonEmptyText,
-      "date" -> date.verifying("Invalid date selected!", date => date.after(new Date)),
-      "session" -> nonEmptyText.verifying("Wrong session type specified!", session => session == "session 1" || session == "session 2"),
-      "topic" -> nonEmptyText,
-      "meetup" -> boolean
-    )(UpdateSessionInformation.apply)(UpdateSessionInformation.unapply)
-  )
-
-  def sessions(pageNumber: Int = 1): Action[AnyContent] = Action.async { implicit request =>
-    sessionsRepository
-      .paginate(pageNumber)
-      .flatMap { sessionInfo =>
-        val knolxSessions = sessionInfo map (session =>
-          KnolxSession(session._id.stringify, session.userId, session.date, session.session, session.topic, session.email, session.meetup,
-            session.cancelled, session.rating))
-
-        sessionsRepository
-          .activeCount
-          .map { count =>
-            val pages = Math.ceil(count / 10D).toInt
-
-            Ok(views.html.sessions.sessions(knolxSessions, pages, pageNumber))
-          }
-      }
-  }
-
-  def manageSessions(pageNumber: Int = 1): Action[AnyContent] = AdminAction.async { implicit request =>
-    sessionsRepository
-      .paginate(pageNumber)
-      .flatMap { sessionsJson =>
-        val knolxSessions = sessionsJson map (session =>
-          KnolxSession(session._id.stringify,
-            session.userId,
-            session.date,
-            session.session,
-            session.topic,
-            session.email,
-            session.meetup,
-            session.cancelled,
-            session.rating))
-
-        sessionsRepository
-          .activeCount
-          .map { count =>
-            val pages = Math.ceil(count / 10D).toInt
-
-            Ok(views.html.sessions.managesessions(knolxSessions, pages, pageNumber))
-          }
-      }
-  }
-
-  def create: Action[AnyContent] = UserAction.async { implicit request =>
-    feedbackFormsRepository
-      .getAll
-      .map { feedbackForms =>
-        val formIds = feedbackForms.map(form => (form._id.stringify, form.name))
-
-        Ok(views.html.sessions.createsession(createSessionForm, formIds))
-      }
-  }
-
-  def createSession: Action[AnyContent] = UserAction.async { implicit request =>
-<<<<<<< HEAD
-    createSessionForm.bindFromRequest.fold(
-      formWithErrors => {
-        Logger.error(s"Received a bad request for create session $formWithErrors")
-        Future.successful(BadRequest(views.html.sessions.createsession(formWithErrors)))
-      },
-      sessionInfo => {
-        usersRepository
-          .getByEmail(sessionInfo.email.toLowerCase)
-          .flatMap(_.headOption.fold {
-            Future.successful(
-              BadRequest(views.html.sessions.createsession(createSessionForm.fill(sessionInfo).withGlobalError("Email not valid!")))
-            )
-          } { userJson =>
-            val userObjId = userJson._id.stringify
-            val session = models.SessionInfo(userObjId, sessionInfo.email.toLowerCase, sessionInfo.date, sessionInfo.session,
-              sessionInfo.topic, sessionInfo.meetup, rating = "", cancelled = false, active = true)
-            sessionsRepository.insert(session) map { result =>
-              if (result.ok) {
-                Logger.info(s"Session for user ${sessionInfo.email} successfully created")
-                Redirect(routes.SessionsController.manageSessions(1)).flashing("message" -> "Session successfully created!")
-              } else {
-                Logger.error(s"Something went wrong when creating a new Knolx session for user ${sessionInfo.email}")
-                InternalServerError("Something went wrong!")
-              }
-            }
-=======
-    feedbackFormsRepository
-      .getAll
-      .flatMap { feedbackForms =>
-        val formIds = feedbackForms.map(form => (form._id.stringify, form.name))
-
-        createSessionForm.bindFromRequest.fold(
-          formWithErrors => {
-            Logger.error(s"Received a bad request for create session $formWithErrors")
-            Future.successful(BadRequest(views.html.sessions.createsession(formWithErrors, formIds)))
-          },
-          createSessionInfo => {
-            usersRepository
-              .getByEmail(createSessionInfo.email.toLowerCase)
-              .flatMap(_.headOption.fold {
-                Future.successful(
-                  BadRequest(views.html.sessions.createsession(createSessionForm.fill(createSessionInfo).withGlobalError("Email not valid!"), formIds))
-                )
-              } { userJson =>
-                val userObjId = userJson._id.stringify
-                val session = models.SessionInfo(userObjId, createSessionInfo.email.toLowerCase, createSessionInfo.date, createSessionInfo.session,
-                  createSessionInfo.feedbackFormId, createSessionInfo.topic, createSessionInfo.meetup, rating = "", cancelled = false, active = true)
-                sessionsRepository.insert(session) map { result =>
-                  if (result.ok) {
-                    Logger.info(s"Session for user ${createSessionInfo.email} successfully created")
-                    Redirect(routes.SessionsController.create()).flashing("message" -> "Session successfully created!")
-                  } else {
-                    Logger.error(s"Something went wrong when creating a new Knolx session for user ${createSessionInfo.email}")
-                    InternalServerError("Something went wrong!")
-                  }
-                }
-              })
->>>>>>> 34994131
-          })
-      }
-  }
-
-  def deleteSession(id: String): Action[AnyContent] = AdminAction.async { implicit request =>
-    sessionsRepository
-      .delete(id)
-      .map(_.fold {
-        Logger.error(s"Failed to delete knolx session with id $id")
-        InternalServerError("Something went wrong!")
-      } { sessionJson =>
-        Logger.info(s"Knolx session $id successfully deleted")
-        Ok
-      })
-  }
-
-  def update(id: String): Action[AnyContent] = AdminAction.async { implicit request =>
-    sessionsRepository
-      .getById(id)
-      .map {
-        case Some(sessionInformation) =>
-          val filledForm = updateSessionForm.fill(UpdateSessionInformation(sessionInformation._id.stringify,
-            sessionInformation.date, sessionInformation.session, sessionInformation.topic, sessionInformation.meetup))
-
-          Ok(views.html.sessions.updatesession(filledForm))
-
-        case None => Redirect(routes.SessionsController.manageSessions(1)).flashing("message" -> "Something went wrong!")
-      }
-  }
-
-  def updateSession(): Action[AnyContent] = AdminAction.async { implicit request =>
-    updateSessionForm.bindFromRequest.fold(
-      formWithErrors => {
-        Logger.error(s"Received a bad request for update session $formWithErrors")
-        Future.successful(BadRequest(views.html.sessions.updatesession(formWithErrors)))
-      },
-      sessionUpdateInfo => {
-        sessionsRepository.update(sessionUpdateInfo) map { result =>
-          if (result.ok) {
-            Logger.info(s"Successfully updated session ${sessionUpdateInfo._id}")
-            Redirect(routes.SessionsController.manageSessions(1)).flashing("message" -> "Session successfully updated")
-          } else {
-            Logger.error(s"Something went wrong when updating a new Knolx session for user  ${sessionUpdateInfo._id}")
-            InternalServerError("Something went wrong!")
-          }
-        }
-      })
-  }
-
-}
+package controllers
+
+import java.util.Date
+import javax.inject.{Inject, Singleton}
+
+import models.{FeedbackFormsRepository, SessionsRepository, UsersRepository}
+import play.api.Logger
+import play.api.data.Forms._
+import play.api.data._
+import play.api.i18n.{I18nSupport, MessagesApi}
+import play.api.mvc.{Action, AnyContent, Controller}
+
+import scala.concurrent.ExecutionContext.Implicits.global
+import scala.concurrent.Future
+
+case class CreateSessionInformation(email: String,
+                                    date: Date,
+                                    session: String,
+                                    feedbackFormId: String,
+                                    topic: String,
+                                    meetup: Boolean)
+
+case class UpdateSessionInformation(_id: String,
+                                    date: Date,
+                                    session: String,
+                                    topic: String,
+                                    meetup: Boolean = false)
+
+case class KnolxSession(id: String,
+                        userid: String,
+                        date: Date,
+                        session: String,
+                        topic: String,
+                        email: String,
+                        meetup: Boolean,
+                        cancelled: Boolean,
+                        rating: String)
+
+object SessionValues {
+  val Sessions = Seq("session 1" -> "Session 1", "session 2" -> "Session 2")
+}
+
+@Singleton
+class SessionsController @Inject()(val messagesApi: MessagesApi,
+                                   usersRepository: UsersRepository,
+                                   sessionsRepository: SessionsRepository,
+                                   feedbackFormsRepository: FeedbackFormsRepository) extends Controller with SecuredImplicit with I18nSupport {
+
+  val usersRepo: UsersRepository = usersRepository
+
+  val createSessionForm = Form(
+    mapping(
+      "email" -> email,
+      "date" -> date.verifying("Invalid date selected!", date => date.after(new Date)),
+      "session" -> nonEmptyText.verifying("Wrong session type specified!", session => session == "session 1" || session == "session 2"),
+      "feedbackFormId" -> nonEmptyText,
+      "topic" -> nonEmptyText,
+      "meetup" -> boolean
+    )(CreateSessionInformation.apply)(CreateSessionInformation.unapply)
+  )
+  val updateSessionForm = Form(
+    mapping(
+      "sessionId" -> nonEmptyText,
+      "date" -> date.verifying("Invalid date selected!", date => date.after(new Date)),
+      "session" -> nonEmptyText.verifying("Wrong session type specified!", session => session == "session 1" || session == "session 2"),
+      "topic" -> nonEmptyText,
+      "meetup" -> boolean
+    )(UpdateSessionInformation.apply)(UpdateSessionInformation.unapply)
+  )
+
+  def sessions(pageNumber: Int = 1): Action[AnyContent] = Action.async { implicit request =>
+    sessionsRepository
+      .paginate(pageNumber)
+      .flatMap { sessionInfo =>
+        val knolxSessions = sessionInfo map (session =>
+          KnolxSession(session._id.stringify, session.userId, session.date, session.session, session.topic, session.email, session.meetup,
+            session.cancelled, session.rating))
+
+        sessionsRepository
+          .activeCount
+          .map { count =>
+            val pages = Math.ceil(count / 10D).toInt
+
+            Ok(views.html.sessions.sessions(knolxSessions, pages, pageNumber))
+          }
+      }
+  }
+
+  def manageSessions(pageNumber: Int = 1): Action[AnyContent] = AdminAction.async { implicit request =>
+    sessionsRepository
+      .paginate(pageNumber)
+      .flatMap { sessionsJson =>
+        val knolxSessions = sessionsJson map (session =>
+          KnolxSession(session._id.stringify,
+            session.userId,
+            session.date,
+            session.session,
+            session.topic,
+            session.email,
+            session.meetup,
+            session.cancelled,
+            session.rating))
+
+        sessionsRepository
+          .activeCount
+          .map { count =>
+            val pages = Math.ceil(count / 10D).toInt
+
+            Ok(views.html.sessions.managesessions(knolxSessions, pages, pageNumber))
+          }
+      }
+  }
+
+  def create: Action[AnyContent] = UserAction.async { implicit request =>
+    feedbackFormsRepository
+      .getAll
+      .map { feedbackForms =>
+        val formIds = feedbackForms.map(form => (form._id.stringify, form.name))
+
+        Ok(views.html.sessions.createsession(createSessionForm, formIds))
+      }
+  }
+
+  def createSession: Action[AnyContent] = UserAction.async { implicit request =>
+    feedbackFormsRepository
+      .getAll
+      .flatMap { feedbackForms =>
+        val formIds = feedbackForms.map(form => (form._id.stringify, form.name))
+
+        createSessionForm.bindFromRequest.fold(
+          formWithErrors => {
+            Logger.error(s"Received a bad request for create session $formWithErrors")
+            Future.successful(BadRequest(views.html.sessions.createsession(formWithErrors, formIds)))
+          },
+          createSessionInfo => {
+            usersRepository
+              .getByEmail(createSessionInfo.email.toLowerCase)
+              .flatMap(_.headOption.fold {
+                Future.successful(
+                  BadRequest(views.html.sessions.createsession(createSessionForm.fill(createSessionInfo).withGlobalError("Email not valid!"), formIds))
+                )
+              } { userJson =>
+                val userObjId = userJson._id.stringify
+                val session = models.SessionInfo(userObjId, createSessionInfo.email.toLowerCase, createSessionInfo.date, createSessionInfo.session,
+                  createSessionInfo.feedbackFormId, createSessionInfo.topic, createSessionInfo.meetup, rating = "", cancelled = false, active = true)
+                sessionsRepository.insert(session) map { result =>
+                  if (result.ok) {
+                    Logger.info(s"Session for user ${createSessionInfo.email} successfully created")
+                    Redirect(routes.SessionsController.manageSessions(1)).flashing("message" -> "Session successfully created!")
+                  } else {
+                    Logger.error(s"Something went wrong when creating a new Knolx session for user ${createSessionInfo.email}")
+                    InternalServerError("Something went wrong!")
+                  }
+                }
+              })
+          })
+      }
+  }
+
+  def deleteSession(id: String): Action[AnyContent] = AdminAction.async { implicit request =>
+    sessionsRepository
+      .delete(id)
+      .map(_.fold {
+        Logger.error(s"Failed to delete knolx session with id $id")
+        InternalServerError("Something went wrong!")
+      } { sessionJson =>
+        Logger.info(s"Knolx session $id successfully deleted")
+        Ok
+      })
+  }
+
+  def update(id: String): Action[AnyContent] = AdminAction.async { implicit request =>
+    sessionsRepository
+      .getById(id)
+      .map {
+        case Some(sessionInformation) =>
+          val filledForm = updateSessionForm.fill(UpdateSessionInformation(sessionInformation._id.stringify,
+            sessionInformation.date, sessionInformation.session, sessionInformation.topic, sessionInformation.meetup))
+
+          Ok(views.html.sessions.updatesession(filledForm))
+
+        case None => Redirect(routes.SessionsController.manageSessions(1)).flashing("message" -> "Something went wrong!")
+      }
+  }
+
+  def updateSession(): Action[AnyContent] = AdminAction.async { implicit request =>
+    updateSessionForm.bindFromRequest.fold(
+      formWithErrors => {
+        Logger.error(s"Received a bad request for update session $formWithErrors")
+        Future.successful(BadRequest(views.html.sessions.updatesession(formWithErrors)))
+      },
+      sessionUpdateInfo => {
+        sessionsRepository.update(sessionUpdateInfo) map { result =>
+          if (result.ok) {
+            Logger.info(s"Successfully updated session ${sessionUpdateInfo._id}")
+            Redirect(routes.SessionsController.manageSessions(1)).flashing("message" -> "Session successfully updated")
+          } else {
+            Logger.error(s"Something went wrong when updating a new Knolx session for user  ${sessionUpdateInfo._id}")
+            InternalServerError("Something went wrong!")
+          }
+        }
+      })
+  }
+
+}