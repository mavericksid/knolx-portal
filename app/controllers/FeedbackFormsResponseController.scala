--- conflicted
+++ resolved
@@ -68,16 +68,8 @@
                                                ) extends KnolxAbstractController(controllerComponents) with I18nSupport {
 
   implicit val questionInformationFormat: OFormat[QuestionInformation] = Json.format[QuestionInformation]
-<<<<<<< HEAD
   implicit val FeedbackFormsFormat: OFormat[FeedbackForms] = Json.format[FeedbackForms]
   implicit val FeedbackResponseFormat: OFormat[FeedbackResponse] = Json.format[FeedbackResponse]
-
-  val usersRepo: UsersRepository = usersRepository
-=======
-  implicit val feedbackFormsFormat: OFormat[FeedbackForms] = Json.format[FeedbackForms]
-  implicit val questionAndResponseInformationFormat: OFormat[QuestionAndResponseInformation] = Json.format[QuestionAndResponseInformation]
-  implicit val feedbackResponseFormat: OFormat[FeedbackResponse] = Json.format[FeedbackResponse]
->>>>>>> a8e8a636
 
   def getFeedbackFormsForToday: Action[AnyContent] = userAction.async { implicit request =>
     sessionsRepository
@@ -106,11 +98,7 @@
                   questions.mandatory))
                 val associatedFeedbackFormInformation = FeedbackForms(form.name, questions, form.active, form._id.stringify)
 
-<<<<<<< HEAD
                 Some((sessionInformation, Json.toJson(associatedFeedbackFormInformation).toString))
-=======
-                Some((sessionInformation, Json.toJson(associatedFeedbackFormInformation).toString, feedbackFormQuestionOptionCount))
->>>>>>> a8e8a636
               case None       =>
                 Logger.info(s"No feedback form found correspond to feedback form id: ${session.feedbackFormId} for session id :${session._id}")
                 None
@@ -154,7 +142,6 @@
         feedbackFormResponse.validateSessionId orElse
           feedbackFormResponse.validateFeedbackFormId orElse feedbackFormResponse.validateFormResponse
       validatedForm.fold {
-<<<<<<< HEAD
         deepValidatedFeedbackResponses(feedbackFormResponse).flatMap { feedbackResponse =>
           feedbackResponse.fold {
             Future.successful(BadRequest("Malformed Data!"))
@@ -172,25 +159,6 @@
                 InternalServerError("Something Went Wrong!")
               }
             }
-=======
-        val questionAndResponseInformation =
-          feedbackFormResponse.questionsAndResponses.map(responseInformation =>
-            QuestionResponse(responseInformation.question, responseInformation.options, responseInformation.response))
-
-        val dateTime = dateTimeUtility.nowMillis
-
-        val feedbackResponseData = FeedbackFormsResponse(request.user.id, request.user.email, feedbackFormResponse.sessionId,
-          questionAndResponseInformation, BSONDateTime(dateTime))
-
-        feedbackResponseRepository.insert(feedbackResponseData).map { result =>
-          if (result.ok) {
-            Logger.info(s"Feedback form response successfully stored")
-            Ok("Feedback form response successfully stored!")
-          } else {
-            Logger.error(s"Something Went wrong when storing feedback form" +
-              s" response feedback for  session ${feedbackFormResponse.sessionId} for user ${request.user.email}")
-            InternalServerError("Something Went Wrong!")
->>>>>>> a8e8a636
           }
         }
       } { errorMessage =>
