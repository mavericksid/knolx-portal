package controllers

import java.util.Date
import javax.inject.Inject

import models._
import play.api.Logger
import play.api.data.Form
import play.api.data.Forms._
import play.api.i18n.{I18nSupport, MessagesApi}
import play.api.libs.json.{JsValue, Json, OFormat}
import play.api.libs.mailer.MailerClient
import play.api.mvc.{Action, AnyContent}
import reactivemongo.bson.BSONDateTime
import utilities.DateTimeUtility

import scala.concurrent.ExecutionContext.Implicits.global
import scala.concurrent.Future

case class FeedbackSessions(userId: String,
                            email: String,
                            date: Date,
                            session: String,
                            feedbackFormId: String,
                            topic: String,
                            meetup: Boolean,
                            rating: String,
                            cancelled: Boolean,
                            active: Boolean,
                            id: String,
                            expirationDate: String)

case class FeedbackForms(name: String,
                         questions: List[QuestionInformation],
                         active: Boolean = true,
                         id: String)

case class FeedbackResponse(sessionId: String, feedbackFormId: String, responses: List[String]) {

  def validateSessionId: Option[String] =
    if (sessionId.nonEmpty) {
      None
    } else {
      Some("Session id must not be empty!")
    }

  def validateFeedbackFormId: Option[String] =
    if (feedbackFormId.nonEmpty) {
      None
    } else {
      Some("feedback form id must not be empty!")
    }

  def validateFormResponse: Option[String] =
    if (responses.nonEmpty) {
      None
    } else {
      Some("Invalid form submitted")
    }
}

case class responseHeader(topic:String,
                          email: String,
                          date: BSONDateTime,
                          session : String,
                          meetUp: Boolean)

class FeedbackFormsResponseController @Inject()(messagesApi: MessagesApi,
                                                mailerClient: MailerClient,
                                                usersRepository: UsersRepository,
                                                feedbackRepository: FeedbackFormsRepository,
                                                feedbackResponseRepository: FeedbackFormsResponseRepository,
                                                sessionsRepository: SessionsRepository,
                                                dateTimeUtility: DateTimeUtility,
                                                controllerComponents: KnolxControllerComponents
                                               ) extends KnolxAbstractController(controllerComponents) with I18nSupport {

  implicit val questionInformationFormat: OFormat[QuestionInformation] = Json.format[QuestionInformation]
  implicit val feedbackFormsFormat: OFormat[FeedbackForms] = Json.format[FeedbackForms]
  implicit val feedbackResponseFormat: OFormat[FeedbackResponse] = Json.format[FeedbackResponse]

  val fetchFeedbackResponseForm = Form(
    single(
      "sessionId" -> nonEmptyText
    )
  )

  def getFeedbackFormsForToday: Action[AnyContent] = userAction.async { implicit request =>
    sessionsRepository
      .activeSessions()
      .flatMap { activeSessions =>
        if (activeSessions.nonEmpty) {
          val sessionFeedbackMappings = Future.sequence(activeSessions map { session =>
            feedbackRepository.getByFeedbackFormId(session.feedbackFormId) map {
              case Some(form) =>
                val sessionInformation =
                  FeedbackSessions(session.userId,
                    session.email,
                    new Date(session.date.value),
                    session.session,
                    session.feedbackFormId,
                    session.topic,
                    session.meetup,
                    session.rating,
                    session.cancelled,
                    session.active,
                    session._id.stringify,
                    new Date(session.expirationDate.value).toString)
                val questions = form.questions.map(questions => QuestionInformation(questions.question,
                  questions.options,
                  questions.questionType,
                  questions.mandatory))
                val associatedFeedbackFormInformation = FeedbackForms(form.name, questions, form.active, form._id.stringify)

                Some((sessionInformation, Json.toJson(associatedFeedbackFormInformation).toString))
              case None       =>
                Logger.info(s"No feedback form found correspond to feedback form id: ${session.feedbackFormId} for session id :${session._id}")
                None
            }
          })

          sessionFeedbackMappings.map(mappings => Ok(views.html.feedback.todaysfeedbacks(mappings.flatten, Nil)))
        } else {
          Logger.info("No active sessions found")
          immediatePreviousSessions.map(sessions => Ok(views.html.feedback.todaysfeedbacks(Nil, sessions)))
        }
      }
  }

  private def immediatePreviousSessions: Future[List[FeedbackSessions]] =
    sessionsRepository
      .immediatePreviousExpiredSessions
      .map { sessions =>
        sessions map (session =>
          FeedbackSessions(session.userId,
            session.email,
            new Date(session.date.value),
            session.session,
            session.feedbackFormId,
            session.topic,
            session.meetup,
            session.rating,
            session.cancelled,
            session.active,
            session._id.stringify,
            new Date(session.expirationDate.value).toString))
      }

  def fetchFeedbackFormResponse: Action[AnyContent] = userAction.async { implicit request =>
    fetchFeedbackResponseForm.bindFromRequest.fold(
      formWithErrors => {
        Logger.error(s"Received a bad request while checking for responses ==> $formWithErrors")
        Future.successful(BadRequest("OOps! Invalid value encountered !"))
      },
      sessionId => {
        feedbackResponseRepository.getByUsersSession(request.user.id, sessionId).map { response =>
          response.fold {
            NotFound("fresh feedback")
          } { (response: FeedbackFormsResponse) =>
            val allResponses = response.feedbackResponse.map(responseInfo => responseInfo.response)
            Ok(Json.toJson(allResponses).toString())
          }
        }
      })
  }

  def storeFeedbackFormResponse: Action[JsValue] = userAction.async(parse.json) { implicit request =>
    request.body.validate[FeedbackResponse].asOpt.fold {
      Logger.error(s"Received bad request while storing feedback response, ${request.body}")
      Future.successful(BadRequest("Malformed Data!"))
    } { feedbackFormResponse =>

      val validatedForm =
        feedbackFormResponse.validateSessionId orElse
          feedbackFormResponse.validateFeedbackFormId orElse feedbackFormResponse.validateFormResponse
      validatedForm.fold {

        deepValidatedFeedbackResponses(feedbackFormResponse).flatMap { feedbackResponse =>

          feedbackResponse.fold {
            Future.successful(BadRequest("Malformed Data!"))
          } { sanitizedResponse =>
            val (header, response) = sanitizedResponse
            val timeStamp = dateTimeUtility.nowMillis
<<<<<<< HEAD
            val feedbackResponseData = FeedbackFormsResponse(request.user.email, header.email, request.user.id, feedbackFormResponse.sessionId,
              header.topic, header.meetUp, header.date, header.session, response, BSONDateTime(timeStamp))

=======
            val feedbackResponseData = FeedbackFormsResponse(request.user.email, request.user.id, feedbackFormResponse.sessionId,
              sessionTopic, response, BSONDateTime(timeStamp))
>>>>>>> 1a0a50cc
            feedbackResponseRepository.upsert(feedbackResponseData).map { result =>
              if (result.ok) {
                Logger.info(s"Feedback form response successfully stored")
                Ok("Feedback form response successfully stored!")
              } else {
                Logger.error(s"Something Went wrong when storing feedback form" +
                  s" response feedback for  session ${feedbackFormResponse.sessionId} for user ${request.user.email}")
                InternalServerError("Something Went Wrong!")
              }
            }
          }
        }
      } { errorMessage =>
        Logger.error(s"Received a bad request for feedback form, ${request.body} $errorMessage")
        Future.successful(BadRequest("Malformed Data!"))
      }

    }
  }

  private def deepValidatedFeedbackResponses(userResponse: FeedbackResponse): Future[Option[(responseHeader, List[QuestionResponse])]] = {
    sessionsRepository.getActiveById(userResponse.sessionId).flatMap { session =>
      session.fold {
        val badResponse: Option[(responseHeader, List[QuestionResponse])] = None
        Future.successful(badResponse)
      } { session =>
        feedbackRepository.getByFeedbackFormId(userResponse.feedbackFormId).map {
          case Some(feedbackForm) =>
            val questions = feedbackForm.questions
            if (questions.size == userResponse.responses.size) {
              val sanitizedResponses = sanitizeResponses(questions, userResponse.responses).toList.flatten
              if (questions.size == sanitizedResponses.size) {
                Some((responseHeader(session.topic, session.email, session.date, session.session, session.meetup), sanitizedResponses))
              } else {
                None
              }
            } else {
              None
            }
          case None               => None
        }
      }
    }
  }

  private def sanitizeResponses(questions: Seq[Question], responses: List[String]): Seq[Option[QuestionResponse]] = {
    for ((question, response) <- questions zip responses) yield {

      (question.questionType, question.mandatory) match {
        case ("MCQ", true)      => if (question.options.contains(response) && response.nonEmpty) {
          Some(QuestionResponse(question.question, question.options, response))
        }
        else {
          None
        }
        case ("COMMENT", true)  => if (response.nonEmpty) {
          Some(QuestionResponse(question.question, question.options, response))
        } else {
          None
        }
        case ("MCQ", false)     => None
        case ("COMMENT", false) => Some(QuestionResponse(question.question, question.options, response))
        case _                  => None

      }
    }
  }

}<|MERGE_RESOLUTION|>--- conflicted
+++ resolved
@@ -182,14 +182,8 @@
           } { sanitizedResponse =>
             val (header, response) = sanitizedResponse
             val timeStamp = dateTimeUtility.nowMillis
-<<<<<<< HEAD
             val feedbackResponseData = FeedbackFormsResponse(request.user.email, header.email, request.user.id, feedbackFormResponse.sessionId,
               header.topic, header.meetUp, header.date, header.session, response, BSONDateTime(timeStamp))
-
-=======
-            val feedbackResponseData = FeedbackFormsResponse(request.user.email, request.user.id, feedbackFormResponse.sessionId,
-              sessionTopic, response, BSONDateTime(timeStamp))
->>>>>>> 1a0a50cc
             feedbackResponseRepository.upsert(feedbackResponseData).map { result =>
               if (result.ok) {
                 Logger.info(s"Feedback form response successfully stored")
