package controllers

import javax.inject._

import models.UsersRepository
import play.api.Logger
import play.api.data.Forms._
import play.api.data._
import play.api.i18n.{I18nSupport, MessagesApi}
import play.api.mvc.{Action, AnyContent, Controller, Security}
import utilities.{EncryptionUtility, PasswordUtility}

import scala.concurrent.ExecutionContext.Implicits.global
import scala.concurrent.Future

case class UserInformation(email: String, password: String, confirmPassword: String)

case class LoginInformation(email: String, password: String)

object UserFields {
  val Email = "email"
  val Password = "password"
  val Algorithm = "algorithm"
  val Active = "active"
  val Admin = "admin"
}

@Singleton
class UsersController @Inject()(val messagesApi: MessagesApi, usersRepository: UsersRepository) extends Controller with I18nSupport {

  val userForm = Form(
    mapping(
      "email" -> email,
      "password" -> nonEmptyText.verifying("Password must be at least 8 character long!", password => password.length >= 8),
      "confirmPassword" -> nonEmptyText.verifying("Password must be at least 8 character long!", password => password.length >= 8)
    )(UserInformation.apply)(UserInformation.unapply)
      verifying(
      "Password and confirm password do not match!", user => user.password.toLowerCase == user.confirmPassword.toLowerCase)
  )

  val loginForm = Form(
    mapping(
      "email" -> email,
      "password" -> nonEmptyText
    )(LoginInformation.apply)(LoginInformation.unapply)
  )

  def register: Action[AnyContent] = Action { implicit request =>
    Ok(views.html.register(userForm))
  }

  def createUser: Action[AnyContent] = Action.async { implicit request =>
    userForm.bindFromRequest.fold(
      formWithErrors => {
        Logger.error(s"Received a bad request for user registration $formWithErrors")
        Future.successful(BadRequest(views.html.register(formWithErrors)))
      },
      userInfo => {
        usersRepository
          .getByEmail(userInfo.email.toLowerCase)
          .flatMap(_.headOption.fold {
            usersRepository
              .insert(
                models.UserInfo(userInfo.email,
<<<<<<< HEAD
                  PasswordUtility.encrypt(userInfo.password), PasswordUtility.BCrypt, active = true, admin = false)
              )
=======
                  PasswordUtility.encrypt(userInfo.password), PasswordUtility.BCrypt, active = true, admin = false))
>>>>>>> a0e4bea3
              .map { result =>
                if (result.ok) {
                  Logger.info(s"User ${userInfo.email} successfully created")
                  Redirect(routes.HomeController.index())
                    .withSession(Security.username -> EncryptionUtility.encrypt(userInfo.email.toLowerCase))
                } else {
                  Logger.error(s"Something went wrong while creating a new user ${userInfo.email}")
                  Redirect(routes.HomeController.index()).flashing("message" -> "Something went wrong!")
                }
              }
          } { user =>
            Logger.info(s"User with email ${userInfo.email.toLowerCase} already exists")
            Future.successful(Redirect(routes.UsersController.register()).flashing("message" -> "User already exists!"))
          })
      }
    )
  }

  def login: Action[AnyContent] = Action { implicit request =>
    Ok(views.html.login(loginForm))
  }

  def loginUser: Action[AnyContent] = Action.async { implicit request =>
    loginForm.bindFromRequest.fold(
      formWithErrors => {
        Future.successful(BadRequest(views.html.login(formWithErrors)))
      },
      loginInfo => {
        usersRepository
          .getByEmail(loginInfo.email.toLowerCase)
          .map(_.headOption.fold {
            Logger.info(s"User ${loginInfo.email.toLowerCase} not found")
            Redirect(routes.HomeController.index()).flashing("message" -> "User not found!")
          } { user =>
            val admin = user.admin
            val password = user.password

            if (PasswordUtility.isPasswordValid(loginInfo.password, password)) {
              Logger.info(s"User ${loginInfo.email.toLowerCase} successfully logged in")
              if (admin) {
                Redirect(routes.HomeController.index())
                  .withSession(
                    Security.username -> EncryptionUtility.encrypt(loginInfo.email.toLowerCase),
                    "admin" -> EncryptionUtility.encrypt(EncryptionUtility.AdminKey))
                  .flashing("message" -> "Welcome back!")
              } else {
                Redirect(routes.HomeController.index())
                  .withSession(Security.username -> EncryptionUtility.encrypt(loginInfo.email.toLowerCase))
                  .flashing("message" -> "Welcome back!")
              }
            } else {
              Logger.info(s"Incorrect password for user ${loginInfo.email}")
              Unauthorized(views.html.login(loginForm.fill(loginInfo).withGlobalError("Invalid credentials!")))
            }
          })
      }
    )
  }

  def logout: Action[AnyContent] = Action { implicit request =>
    Redirect(routes.HomeController.index()).withNewSession
  }

}<|MERGE_RESOLUTION|>--- conflicted
+++ resolved
@@ -61,13 +61,7 @@
           .flatMap(_.headOption.fold {
             usersRepository
               .insert(
-                models.UserInfo(userInfo.email,
-<<<<<<< HEAD
-                  PasswordUtility.encrypt(userInfo.password), PasswordUtility.BCrypt, active = true, admin = false)
-              )
-=======
-                  PasswordUtility.encrypt(userInfo.password), PasswordUtility.BCrypt, active = true, admin = false))
->>>>>>> a0e4bea3
+                models.UserInfo(userInfo.email, PasswordUtility.encrypt(userInfo.password), PasswordUtility.BCrypt, active = true, admin = false))
               .map { result =>
                 if (result.ok) {
                   Logger.info(s"User ${userInfo.email} successfully created")
