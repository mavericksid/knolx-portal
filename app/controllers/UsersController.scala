package controllers

import java.util.{Date, UUID}
import javax.inject._

import actors.EmailActor
import akka.actor.ActorRef
import controllers.EmailHelper._
import models.{ForgotPasswordRepository, PasswordChangeRequestInfo, UpdatedUserInfo, UsersRepository}
import play.api.data.Forms.{nonEmptyText, _}
import play.api.data._
import play.api.i18n.{I18nSupport, MessagesApi}
import play.api.libs.json.{Json, OFormat}
import play.api.mvc.{Action, AnyContent}
import play.api.{Configuration, Logger}
import reactivemongo.bson.BSONDateTime
import utilities.{DateTimeUtility, EncryptionUtility, PasswordUtility}

import scala.concurrent.ExecutionContext.Implicits.global
import scala.concurrent.Future

case class UserInformation(email: String, password: String, confirmPassword: String)

case class ResetPasswordInformation(token: String,
                                    email: String,
                                    password: String,
                                    confirmPassword: String)

case class ChangePasswordInformation(currentPassword: String, newPassword: String, confirmPassword: String)

case class LoginInformation(email: String, password: String)

case class SearchUserByEmailInformation(email: Option[String], page: Int, filter: String)

case class ManageUserInfo(email: String,
                          active: Boolean,
                          id: String,
                          banTill: String,
                          admin: Boolean = false,
                          superUser: Boolean = false,
                          ban: Boolean = false)

case class UpdateUserInfo(email: String,
                          active: Boolean,
                          ban: Boolean,
                          coreMember: Boolean,
                          admin: Boolean,
                          password: Option[String])

case class UserSearchResult(users: List[ManageUserInfo],
                            pages: Int,
                            page: Int,
                            keyword: String)

@Singleton
class UsersController @Inject()(messagesApi: MessagesApi,
                                usersRepository: UsersRepository,
                                forgotPasswordRepository: ForgotPasswordRepository,
                                configuration: Configuration,
                                dateTimeUtility: DateTimeUtility,
                                controllerComponents: KnolxControllerComponents,
                                @Named("EmailManager") emailManager: ActorRef
                               ) extends KnolxAbstractController(controllerComponents) with I18nSupport {

  implicit val manageUserInfoFormat: OFormat[ManageUserInfo] = Json.format[ManageUserInfo]
  implicit val userSearchResultInfoFormat: OFormat[UserSearchResult] = Json.format[UserSearchResult]

  val userForm = Form(
    mapping(
      "email" -> email.verifying("Invalid Email", email => isValidEmail(email)),
      "password" -> nonEmptyText.verifying("Password must be at least 8 character long!", password => password.length >= 8),
      "confirmPassword" -> nonEmptyText.verifying("Confirm Password must be at least 8 character long!", password => password.length >= 8)
    )(UserInformation.apply)(UserInformation.unapply)
      verifying(
      "Password and confirm password miss match!", user => user.password.toLowerCase == user.confirmPassword.toLowerCase)
  )

  val forgotPasswordForm = Form(
    mapping(
      "token" -> nonEmptyText,
      "email" -> email.verifying("Invalid Email", email => isValidEmail(email)),
      "password" -> nonEmptyText.verifying("Password must be at least 8 character long!", password => password.length >= 8),
      "confirmPassword" -> nonEmptyText.verifying("Confirm Password must be at least 8 character long!", password => password.length >= 8)
    )(ResetPasswordInformation.apply)(ResetPasswordInformation.unapply)
      verifying(
      "Password and confirm password miss match!", user => user.password.toLowerCase == user.confirmPassword.toLowerCase)
  )

  val changePasswordForm = Form(
    mapping(
      "currentPassword" -> nonEmptyText,
      "newPassword" -> nonEmptyText.verifying("Password must be at least 8 character long!", password => password.length >= 8),
      "confirmPassword" -> nonEmptyText.verifying("Confirm Password must be at least 8 character long!", password => password.length >= 8)
    )(ChangePasswordInformation.apply)(ChangePasswordInformation.unapply)
      verifying(
      "Password and confirm password miss match!", user => user.newPassword.toLowerCase == user.confirmPassword.toLowerCase)
  )

  val loginForm = Form(
    mapping(
      "email" -> email.verifying("Invalid Email", email => isValidEmail(email)),
      "password" -> nonEmptyText
    )(LoginInformation.apply)(LoginInformation.unapply)
  )

  val searchUserByEmailForm = Form(
    mapping(
      "email" -> optional(nonEmptyText),
      "page" -> number.verifying("Invalid page number", number => number >= 0),
      "filter" -> nonEmptyText.verifying("Invalid filter",
        filter => filter == "all" || filter == "banned" || filter == "allowed" || filter == "active" || filter == "suspended")
    )(SearchUserByEmailInformation.apply)(SearchUserByEmailInformation.unapply)
  )

  val updateUserForm = Form(
    mapping(
      "email" -> email.verifying("Invalid Email", email => isValidEmail(email)),
      "active" -> boolean,
      "ban" -> boolean,
      "coreMember" -> boolean,
      "admin" -> boolean,
      "password" -> optional(nonEmptyText.verifying("Password must be at least 8 character long!", password => password.length >= 8))
    )(UpdateUserInfo.apply)(UpdateUserInfo.unapply)
  )

  val requestPasswordChangeForm = Form(
    single(
      "email" -> email.verifying("Invalid Email", email => isValidEmail(email))
    )
  )

  def register: Action[AnyContent] = action { implicit request =>
    Ok(views.html.users.register(userForm))
  }

  def createUser: Action[AnyContent] = action.async { implicit request =>
    val username = configuration.get[String]("session.username")

    userForm.bindFromRequest.fold(
      formWithErrors => {
        Logger.error(s"Received a bad request for user registration $formWithErrors")
        Future.successful(BadRequest(views.html.users.register(formWithErrors)))
      },
      userInfo => {
        val email = userInfo.email.toLowerCase.trim

        usersRepository
          .getByEmail(email)
          .flatMap(_.fold {
            usersRepository
              .insert(
                models.UserInfo(email,
                  PasswordUtility.encrypt(userInfo.password),
                  PasswordUtility.BCrypt,
                  active = true,
                  admin = false,
                  coreMember = false,
                  superUser = false,
                  BSONDateTime(dateTimeUtility.nowMillis)))
              .map { result =>
                if (result.ok) {
                  Logger.info(s"User $email successfully created")
                  Redirect(routes.HomeController.index())
                    .withSession(username -> EncryptionUtility.encrypt(email))
                } else {
                  Logger.error(s"Something went wrong while creating a new user $email")
                  Redirect(routes.HomeController.index()).flashing("message" -> "Something went wrong!")
                }
              }
          } { _ =>
            Logger.info(s"User with email $email already exists")
            Future.successful(Redirect(routes.UsersController.register()).flashing("message" -> "User already exists!"))
          })
      }
    )
  }

  def login: Action[AnyContent] = action.async { implicit request =>
    val username = configuration.get[String]("session.username")
    val emailFromSession = EncryptionUtility.decrypt(request.session.get(username).getOrElse(""))
    if (emailFromSession.isEmpty) {
      Future.successful(Ok(views.html.users.login(loginForm)))
    } else {
      Future.successful(Redirect(routes.HomeController.index()))
    }
  }

  def loginUser: Action[AnyContent] = action.async { implicit request =>
    val username = configuration.get[String]("session.username")
    loginForm.bindFromRequest.fold(
      formWithErrors => {
        Future.successful(BadRequest(views.html.users.login(formWithErrors)))
      },
      loginInfo => {
        val email = loginInfo.email.toLowerCase.trim

        usersRepository
          .getActiveByEmail(email)
          .map(_.fold {
            Logger.info(s"User $email not found")
            Redirect(routes.UsersController.login()).flashing("message" -> "User not found!")
          } { user =>

            if (PasswordUtility.isPasswordValid(loginInfo.password, user.password)) {
              Logger.info(s"User $email successfully logged in")
              (user.admin, user.superUser) match {
                case (true, false)  =>
                  Redirect(routes.HomeController.index())
                    .withSession(
                      username -> EncryptionUtility.encrypt(email),
                      "admin" -> EncryptionUtility.encrypt(EncryptionUtility.AdminKey))
                    .flashing("message" -> "Welcome back!")
                case (true, true)   =>
                  Redirect(routes.HomeController.index())
                    .withSession(
                      username -> EncryptionUtility.encrypt(email),
                      "superUser" -> EncryptionUtility.encrypt(EncryptionUtility.SuperUserKey),
                      "admin" -> EncryptionUtility.encrypt(EncryptionUtility.AdminKey))
                    .flashing("message" -> "Welcome back!")
                case (false, false) =>
                  Redirect(routes.HomeController.index())
                    .withSession(username -> EncryptionUtility.encrypt(email))
                    .flashing("message" -> "Welcome back!")
              }

            } else {
              Logger.info(s"Incorrect password for user $email")
              Unauthorized(views.html.users.login(loginForm.fill(loginInfo).withGlobalError("Invalid credentials!")))
            }
          })
      }
    )
  }

  def logout: Action[AnyContent] = action { implicit request =>
    Redirect(routes.HomeController.index()).withNewSession
  }

  def manageUser(pageNumber: Int = 1, keyword: Option[String] = None): Action[AnyContent] = adminAction.async { implicit request =>
    usersRepository
      .paginate(pageNumber, keyword)
      .flatMap { userInfo =>
        val users = userInfo map (user =>
          ManageUserInfo(user.email,
            user.active,
            user._id.stringify,
            new Date(user.banTill.value).toString,
            user.admin,
            user.superUser,
            new Date(user.banTill.value).after(new Date(dateTimeUtility.nowMillis))))

        usersRepository
          .userCountWithKeyword(keyword)
          .map { count =>
            val pages = Math.ceil(count / 10D).toInt

            Ok(views.html.users.manageusers(users, pages, pageNumber, keyword))
          }
      }
  }

  def searchUser: Action[AnyContent] = adminAction.async { implicit request =>
    searchUserByEmailForm.bindFromRequest.fold(
      formWithErrors => {
        Logger.error(s"Received a bad request for user manage ==> $formWithErrors")
        Future.successful(BadRequest(" OOps! Invalid value encountered !"))
      },
      userInformation => {
        usersRepository
          .paginate(userInformation.page, userInformation.email, userInformation.filter)
          .flatMap { userInfo =>
            val users = userInfo map (user =>
              ManageUserInfo(user.email,
                user.active,
                user._id.stringify,
                new Date(user.banTill.value).toString,
                user.admin,
                user.superUser,
                new Date(user.banTill.value).after(new Date(dateTimeUtility.nowMillis))))

            usersRepository
              .userCountWithKeyword(userInformation.email, userInformation.filter)
              .map { count =>
                val pages = Math.ceil(count / 10D).toInt

                Ok(Json.toJson(UserSearchResult(users, pages, userInformation.page, userInformation.email.getOrElse(""))).toString)
              }
          }
      }
    )
  }

  def updateUser(): Action[AnyContent] = adminAction.async { implicit request =>
    updateUserForm.bindFromRequest.fold(
      formWithErrors => {
        Logger.error(s"Received a bad request for user manage $formWithErrors")
        Future.successful(BadRequest(views.html.users.updateuser(formWithErrors)))
      },
      userInfo => {
        usersRepository
          .update(UpdatedUserInfo(userInfo.email, userInfo.active, userInfo.ban,userInfo.coreMember,userInfo.admin, userInfo.password))
          .flatMap { result =>
            if (result.ok) {
              Logger.info(s"User details successfully updated for $email")
              Future.successful(Redirect(routes.UsersController.manageUser(1, None))
                .flashing("message" -> s"Details successfully updated for $email"))
            } else {
              Future.successful(InternalServerError("Something went wrong!"))
            }
          }
      })
  }

  def updateUserBySuperUser(): Action[AnyContent] = superUserAction.async { implicit request =>
    updateUserForm.bindFromRequest.fold(
      formWithErrors => {
        Logger.error(s"Received a bad request for user manage $formWithErrors")
        Future.successful(BadRequest(views.html.users.updateuser(formWithErrors)))
      },
      userInfo => {
        usersRepository
          .update(UpdatedUserInfo(userInfo.email, userInfo.active, userInfo.ban,userInfo.coreMember,userInfo.admin, userInfo.password))
          .flatMap { result =>
            if (result.ok) {
              Logger.info(s"User details successfully updated for $email")
              Future.successful(Redirect(routes.UsersController.manageUser(1, None))
                .flashing("message" -> s"Details successfully updated for $email"))
            } else {
              Future.successful(InternalServerError("Something went wrong!"))
            }
          }
      })
  }

  def getByEmail(email: String): Action[AnyContent] = adminAction.async { implicit request =>
    usersRepository
      .getByEmail(email.toLowerCase.trim)
      .flatMap {
        case Some(userInformation) =>
          val ban = new Date(userInformation.banTill.value).after(new Date(dateTimeUtility.nowMillis))
          val filledForm = updateUserForm.fill(UpdateUserInfo(userInformation.email, userInformation.active, ban, userInformation.coreMember,userInformation.admin, None))
          Future.successful(Ok(views.html.users.updateuser(filledForm)))
        case None                  =>
          Future.successful(Redirect(routes.SessionsController.manageSessions(1, None)).flashing("message" -> "Something went wrong!"))
      }
  }

  def deleteUser(email: String): Action[AnyContent] = adminAction.async { implicit request =>
    val cleanedEmail = email.toLowerCase.trim

    usersRepository
      .delete(cleanedEmail)
      .flatMap(_.fold {
        Logger.error(s"Failed to delete user with email $cleanedEmail")
        Future.successful(Redirect(routes.UsersController.manageUser(1, None)).flashing("error" -> "Something went wrong!"))
      } { user =>
        Logger.info(s"user with email: $cleanedEmail has been successfully deleted")
        Future.successful(Redirect(routes.UsersController.manageUser(1, None))
          .flashing("success" -> s"User with email ${user.email} has been successfully deleted!"))
      })
  }

  def renderForgotPassword: Action[AnyContent] = action.async { implicit request =>
    Future.successful(Ok(views.html.users.forgotpassword(requestPasswordChangeForm)))
  }

  def generateForgotPasswordToken: Action[AnyContent] = action.async { implicit request =>
    requestPasswordChangeForm.bindFromRequest.fold(
      formWithErrors => {
        Future.successful(BadRequest(views.html.users.forgotpassword(formWithErrors)))
      },
      email => {
        usersRepository
          .getActiveByEmail(email.toLowerCase.trim)
          .map { user =>
            user.fold {
              Redirect(routes.UsersController.renderForgotPassword())
                .flashing("message" -> "User not found!")
            } { foundUser =>
              val validTill = dateTimeUtility.localDateTimeIST.plusDays(1)
              val token = UUID.randomUUID.toString
              val requestInfo = PasswordChangeRequestInfo(foundUser.email, token, BSONDateTime(dateTimeUtility.toMillis(validTill)))
              forgotPasswordRepository.upsert(requestInfo)

              val url = routes.UsersController.validateForgotPasswordToken(token).url
              val changePasswordUrl = s"""http://${request.host}$url"""

              val from = configuration.getOptional[String]("play.mailer.user").getOrElse("")
              val subject = "Knolx portal password change request."
              val body =
                s"""<p>Hi,</p>
                   |<p>Please click <a href="$changePasswordUrl">here</a> to reset your <strong>knolx portal</strong> password.</p></br></br>
                   |<strong><p>If you are not the one who initiated this request kindly ignore this mail.</p></strong>
                """.stripMargin

              emailManager ! EmailActor.SendEmail(List(foundUser.email), from, subject, body)

              Redirect(routes.UsersController.login())
                .flashing("successMessage" -> "An email with password reset link has been sent to your registered account!")
            }
          }
      }
    )
  }

  def validateForgotPasswordToken(token: String): Action[AnyContent] = action.async { implicit request =>
    forgotPasswordRepository
      .getPasswordChangeRequest(token, None)
      .map { passwordChangeInfo =>
        passwordChangeInfo.fold {
          Unauthorized(views.html.users.login(loginForm.withGlobalError("Sorry, Your password change request is invalid " +
            "or expired, consider generating a new request!")))
        } { _ =>
          Ok(views.html.users.resetpassword(forgotPasswordForm.fill(ResetPasswordInformation(token, "", "", ""))))
        }
      }
  }

  def resetPassword: Action[AnyContent] = action.async { implicit request =>
    forgotPasswordForm.bindFromRequest.fold(
      formWithErrors => {
        Logger.error(s"Received a bad request for resetting password $formWithErrors")
        Future.successful(BadRequest(views.html.users.resetpassword(formWithErrors)))
      },
      resetPasswordInfo => {
        forgotPasswordRepository
          .getPasswordChangeRequest(resetPasswordInfo.token, Some(resetPasswordInfo.email.toLowerCase.trim))
          .flatMap(resetRequest =>
            resetRequest.fold {
              Future.successful(Unauthorized(views.html.users.resetpassword(forgotPasswordForm.fill(resetPasswordInfo)
                .withGlobalError("Sorry, no password reset request found for this user"))))
            } { requestFound =>
              usersRepository
                .getActiveByEmail(requestFound.email.toLowerCase.trim)
                .flatMap { user =>
                  user.fold {
                    Future.successful(Unauthorized(views.html.users.login(loginForm.withGlobalError("Sorry, No user found with email provided"))))
                  } { userFound =>
                    val ban = new Date(userFound.banTill.value).after(new Date(dateTimeUtility.nowMillis))
                    val updatedRecord = UpdatedUserInfo(userFound.email, userFound.active, ban, userFound.coreMember,userFound.admin, Some(resetPasswordInfo.password))

                    usersRepository
                      .updatePassword(updatedRecord)
                      .map { result =>
                        if (result.ok) {
                          forgotPasswordRepository.upsert(requestFound.copy(active = false))
                          Logger.info(s"Password successfully updated for ${updatedRecord.email}")
                          Redirect(routes.UsersController.login())
                            .flashing("successMessage" -> s"Password successfully updated for ${updatedRecord.email}")
                        } else {
                          InternalServerError("Something went wrong!")
                        }
                      }
                  }
                }
            }
          )
      })
  }

  def renderChangePassword: Action[AnyContent] = userAction.async { implicit request =>
    Future.successful(Ok(views.html.users.changepassword(changePasswordForm
      .fill(ChangePasswordInformation("", "", "")))))
  }

  def changePassword: Action[AnyContent] = userAction.async { implicit request =>
    changePasswordForm.bindFromRequest.fold(
      formWithErrors => {
        Logger.error(s"Received a bad request for resetting password $formWithErrors")
        Future.successful(BadRequest(views.html.users.changepassword(formWithErrors)))
      },
      resetPasswordInfo => {
        val email = request.user.email.toLowerCase.trim

        usersRepository
          .getActiveByEmail(email)
          .flatMap(_.fold {
            Logger.info(s"User $email not found")
            Future.successful(Redirect(routes.UsersController.renderChangePassword()).flashing("message" -> "User not found!"))
          } { user =>
            if (PasswordUtility.isPasswordValid(resetPasswordInfo.currentPassword, user.password)) {
              val ban = new Date(user.banTill.value).after(new Date(dateTimeUtility.nowMillis))
<<<<<<< HEAD
              usersRepository.updatePassword(UpdatedUserInfo(request.user.email.toLowerCase, user.active, ban, Some(resetPasswordInfo.newPassword)))
                .map { result =>
                  if (result.ok) {
                    Logger.info(s"Password successfully updated for ${user.email}")
                    Redirect(routes.SessionsController.sessions(1, None)).flashing("message" -> "Password reset successfully!")
                  } else {
                    InternalServerError("Something went wrong!")
                  }
                }
=======
              usersRepository.update(UpdatedUserInfo(request.user.email.toLowerCase, user.active, ban, user.coreMember,user.admin, Some(resetPasswordInfo.newPassword)))
              Redirect(routes.SessionsController.sessions(1, None)).flashing("message" -> "Password reset successfully!")
>>>>>>> ce114dd8
            } else {
              Future.successful(Redirect(routes.UsersController.renderChangePassword()).flashing("message" -> "Current password invalid!"))
            }
          })
      })
  }

}<|MERGE_RESOLUTION|>--- conflicted
+++ resolved
@@ -480,7 +480,6 @@
           } { user =>
             if (PasswordUtility.isPasswordValid(resetPasswordInfo.currentPassword, user.password)) {
               val ban = new Date(user.banTill.value).after(new Date(dateTimeUtility.nowMillis))
-<<<<<<< HEAD
               usersRepository.updatePassword(UpdatedUserInfo(request.user.email.toLowerCase, user.active, ban, Some(resetPasswordInfo.newPassword)))
                 .map { result =>
                   if (result.ok) {
@@ -490,12 +489,8 @@
                     InternalServerError("Something went wrong!")
                   }
                 }
-=======
-              usersRepository.update(UpdatedUserInfo(request.user.email.toLowerCase, user.active, ban, user.coreMember,user.admin, Some(resetPasswordInfo.newPassword)))
-              Redirect(routes.SessionsController.sessions(1, None)).flashing("message" -> "Password reset successfully!")
->>>>>>> ce114dd8
             } else {
-              Future.successful(Redirect(routes.UsersController.renderChangePassword()).flashing("message" -> "Current password invalid!"))
+              Redirect(routes.UsersController.renderChangePassword()).flashing("message" -> "Current password invalid!")
             }
           })
       })
