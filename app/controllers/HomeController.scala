--- conflicted
+++ resolved
@@ -7,13 +7,8 @@
 @Singleton
 class HomeController @Inject()(controllerComponents: KnolxControllerComponents) extends KnolxAbstractController(controllerComponents) {
 
-<<<<<<< HEAD
-  def index: Action[AnyContent] = Action { implicit request =>
-    Redirect(routes.SessionsController.sessions(1, None))
-=======
   def index: Action[AnyContent] = action { implicit request =>
-    Redirect(routes.SessionsController.sessions(1))
->>>>>>> 3a0b4f66
+    Redirect(routes.SessionsController.sessions(1,None))
   }
 
 }