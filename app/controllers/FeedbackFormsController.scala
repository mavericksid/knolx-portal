--- conflicted
+++ resolved
@@ -1,5 +1,6 @@
 package controllers
 
+import java.time.{Instant, LocalDateTime}
 import javax.inject.{Inject, Singleton}
 
 import models._
@@ -160,52 +161,25 @@
   }
 
   def update(id: String): Action[AnyContent] = AdminAction.async { implicit request =>
-<<<<<<< HEAD
     sessionsRepository
       .sessions
       .flatMap { sessions =>
-        val activeSessions = getActiveSessions(sessions)
-        val result = activeSessions.foldLeft(false)(_ || _.feedbackFormId == id)
-        if (result) {
-          Future.successful(Redirect(routes.FeedbackFormsController.manageFeedbackForm(1)).flashing("info" -> "cant edit its active"))
+        val activeSessions = sessionsRepository.activeSessions
+      activeSessions.flatMap( sessions =>
+        if (sessions.foldLeft(false)(_ || _.feedbackFormId == id)) {
+         Future.successful(Redirect(routes.FeedbackFormsController.manageFeedbackForm(1)).flashing("info" -> "cant edit its active"))
         }
         else {
           feedbackRepository
             .getByFeedbackFormId(id)
             .map {
-              case Some(feedForm: FeedbackForm) => Ok(views.html.feedbackforms.updatefeedbackform(feedForm, jsonCountBuilder(feedForm)))
-              case None => Redirect(routes.FeedbackFormsController.manageFeedbackForm(1)).flashing("message" -> "Something went wrong!")
+              case Some(feedForm: FeedbackForm) =>
+                Ok(views.html.feedbackforms.updatefeedbackform(feedForm, jsonCountBuilder(feedForm)))
+              case None =>
+                Redirect(routes.FeedbackFormsController.manageFeedbackForm(1)).flashing("message" -> "Something went wrong!")
             }
-        }
-      }
-  }
-
-  private def getActiveSessions(sessions: List[SessionInfo]): List[SessionInfo] = {
-    val currentDate = LocalDateTime.ofInstant(Instant.ofEpochMilli(dateTimeUtility.nowMillis), dateTimeUtility.ISTZoneId)
-
-    @tailrec
-    def check(sessions: List[SessionInfo], active: List[SessionInfo]): List[SessionInfo] = {
-      sessions match {
-        case Nil => active
-        case session :: rest =>
-          val expiredDate = LocalDateTime.ofInstant(Instant.ofEpochMilli(session.expirationDate.value), dateTimeUtility.ISTZoneId)
-          if (currentDate.isAfter(expiredDate)) {
-            check(rest, active)
-          }
-          else {
-            check(rest, active :+ session)
-          }
-=======
-    feedbackRepository
-      .getByFeedbackFormId(id)
-      .map {
-        case Some(feedForm: FeedbackForm) => Ok(views.html.feedbackforms.updatefeedbackform(feedForm, jsonCountBuilder(feedForm)))
-        case None                         => Redirect(routes.SessionsController.manageSessions(1)).flashing("message" -> "Something went wrong!")
->>>>>>> e3fae0df
-      }
-    }
-
-    check(sessions, Nil)
+        })
+      }
   }
 
   def jsonCountBuilder(feedForm: FeedbackForm): String = {
