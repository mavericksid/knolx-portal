--- conflicted
+++ resolved
@@ -162,8 +162,7 @@
       }
   }
 
-<<<<<<< HEAD
-  def update(id: String): Action[AnyContent] = AdminAction.async { implicit request =>
+  def update(id: String): Action[AnyContent] = adminAction.async { implicit request =>
     sessionsRepository
       .activeSessions
       .flatMap { sessions =>
@@ -180,14 +179,6 @@
                 Redirect(routes.FeedbackFormsController.manageFeedbackForm(1)).flashing("message" -> "Something went wrong!")
             }
         }
-=======
-  def update(id: String): Action[AnyContent] = adminAction.async { implicit request =>
-    feedbackRepository
-      .getByFeedbackFormId(id)
-      .map {
-        case Some(feedForm: FeedbackForm) => Ok(views.html.feedbackforms.updatefeedbackform(feedForm, jsonCountBuilder(feedForm)))
-        case None                         => Redirect(routes.SessionsController.manageSessions(1)).flashing("message" -> "Something went wrong!")
->>>>>>> 04c75f4a
       }
   }
 
@@ -213,9 +204,10 @@
         .activeSessions
         .flatMap { sessions =>
           if (sessions.foldLeft(false)(_ || _.feedbackFormId == feedbackFormInformation.id)) {
-            Future.successful(Redirect(routes.FeedbackFormsController.manageFeedbackForm(1)).flashing("info" -> "cant edit its active"))
-          }
-          else {
+            Future.successful(
+              Redirect(routes.FeedbackFormsController.manageFeedbackForm(1))
+                .flashing("info" -> "Cannot edit feedback form as it has already been attached to a active session!"))
+          } else {
             val validatedForm =
               feedbackFormInformation.validateForm orElse feedbackFormInformation.validateName orElse
                 feedbackFormInformation.validateOptions orElse feedbackFormInformation.validateQuestion
