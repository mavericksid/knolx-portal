--- conflicted
+++ resolved
@@ -187,11 +187,7 @@
               case Some(feedForm: FeedbackForm) =>
                 Ok(views.html.feedbackforms.updatefeedbackform(feedForm, FeedbackFormsHelper.jsonCountBuilder(feedForm)))
               case None                         =>
-<<<<<<< HEAD
-                Redirect(routes.FeedbackFormsController.manageFeedbackForm(1, None)).flashing("message" -> "Something went wrong!")
-=======
                 Redirect(routes.FeedbackFormsController.manageFeedbackForm(1)).flashing("message" -> "Something went wrong!")
->>>>>>> a8e8a636
             }
         }
       }
