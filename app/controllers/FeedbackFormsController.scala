--- conflicted
+++ resolved
@@ -100,11 +100,7 @@
 
   val usersRepo: UsersRepository = usersRepository
 
-<<<<<<< HEAD
-  def manageFeedbackForm(pageNumber: Int, keyword: Option[String]): Action[AnyContent] = AdminAction.async { implicit request =>
-=======
-  def manageFeedbackForm(pageNumber: Int): Action[AnyContent] = adminAction.async { implicit request =>
->>>>>>> 3a0b4f66
+  def manageFeedbackForm(pageNumber: Int, keyword: Option[String]): Action[AnyContent] = adminAction.async { implicit request =>
     feedbackRepository
       .paginate(pageNumber)
       .flatMap { feedbackForms =>
@@ -166,20 +162,13 @@
       }
   }
 
-<<<<<<< HEAD
-  def update(id: String): Action[AnyContent] = AdminAction.async { implicit request =>
-    feedbackRepository
-      .getByFeedbackFormId(id)
-      .map {
-        case Some(feedForm: FeedbackForm) => Ok(views.html.feedbackforms.updatefeedbackform(feedForm, jsonCountBuilder(feedForm)))
-        case None                         => Redirect(routes.SessionsController.manageSessions(1, None)).flashing("message" -> "Something went wrong!")
-=======
+
   def update(id: String): Action[AnyContent] = adminAction.async { implicit request =>
     sessionsRepository
       .activeSessions
       .flatMap { sessions =>
         if (sessions.foldLeft(false)(_ || _.feedbackFormId == id)) {
-          Future.successful(Redirect(routes.FeedbackFormsController.manageFeedbackForm(1))
+          Future.successful(Redirect(routes.FeedbackFormsController.manageFeedbackForm(1,None))
             .flashing("info" -> "Cannot edit feedback form as it has already been attached to a active session!"))
         } else {
           feedbackRepository
@@ -188,10 +177,9 @@
               case Some(feedForm: FeedbackForm) =>
                 Ok(views.html.feedbackforms.updatefeedbackform(feedForm, jsonCountBuilder(feedForm)))
               case None                         =>
-                Redirect(routes.FeedbackFormsController.manageFeedbackForm(1)).flashing("message" -> "Something went wrong!")
+                Redirect(routes.FeedbackFormsController.manageFeedbackForm(1,None)).flashing("message" -> "Something went wrong!")
             }
         }
->>>>>>> 3a0b4f66
       }
   }
 
@@ -218,7 +206,7 @@
         .flatMap { sessions =>
           if (sessions.foldLeft(false)(_ || _.feedbackFormId == feedbackFormInformation.id)) {
             Future.successful(
-              Redirect(routes.FeedbackFormsController.manageFeedbackForm(1))
+              Redirect(routes.FeedbackFormsController.manageFeedbackForm(1,None))
                 .flashing("info" -> "Cannot edit feedback form as it has already been attached to a active session!"))
           } else {
             val validatedForm =
