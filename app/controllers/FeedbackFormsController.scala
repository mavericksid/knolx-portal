package controllers

import javax.inject.{Inject, Singleton}

import models._
import play.api.Logger
import play.api.i18n.{I18nSupport, MessagesApi}
import play.api.libs.json.{JsValue, Json, OFormat}
import play.api.libs.mailer.{Email, MailerClient}
import play.api.mvc.{Action, AnyContent, Controller}
import utilities.DateTimeUtility

import scala.annotation.tailrec
import scala.concurrent.ExecutionContext.Implicits.global
import scala.concurrent.Future

case class QuestionInformation(question: String, options: List[String])

case class FeedbackFormPreview(name: String, questions: List[QuestionInformation])

case class UpdateFeedbackFormInformation(id: String, name: String, questions: List[QuestionInformation]) {

  def validateName: Option[String] =
    if (name.nonEmpty) {
      None
    } else {
      Some("Form name must not be empty!")
    }

  def validateForm: Option[String] =
    if (questions.flatMap(_.options).nonEmpty) {
      None
    } else {
      Some("Question must require at least 1 option!")
    }

  def validateQuestion: Option[String] =
    if (!questions.map(_.question).contains("")) {
      None
    } else {
      Some("Question must not be empty!")
    }

  def validateOptions: Option[String] =
    if (!questions.flatMap(_.options).contains("")) {
      None
    } else {
      Some("Options must not be empty!")
    }

}

case class FeedbackFormInformation(name: String, questions: List[QuestionInformation]) {

  def validateName: Option[String] =
    if (name.nonEmpty) {
      None
    } else {
      Some("Form name must not be empty!")
    }

  def validateForm: Option[String] =
    if (questions.flatMap(_.options).nonEmpty) {
      None
    } else {
      Some("Question must require at least 1 option!")
    }

  def validateQuestion: Option[String] =
    if (!questions.map(_.question).contains("")) {
      None
    } else {
      Some("Question must not be empty!")
    }

  def validateOptions: Option[String] =
    if (!questions.flatMap(_.options).contains("")) {
      None
    } else {
      Some("Options must not be empty!")
    }

}

@Singleton
class FeedbackFormsController @Inject()(val messagesApi: MessagesApi,
                                        mailerClient: MailerClient,
                                        usersRepository: UsersRepository,
                                        feedbackRepository: FeedbackFormsRepository,
                                        sessionsRepository: SessionsRepository,
                                        dateTimeUtility: DateTimeUtility) extends Controller with SecuredImplicit with I18nSupport {

  implicit val questionInformationFormat: OFormat[QuestionInformation] = Json.format[QuestionInformation]
  implicit val feedbackFormInformationFormat: OFormat[FeedbackFormInformation] = Json.format[FeedbackFormInformation]
  implicit val feedbackPreviewFormat: OFormat[FeedbackFormPreview] = Json.format[FeedbackFormPreview]
  implicit val updateFeedbackFormInformationFormat: OFormat[UpdateFeedbackFormInformation] = Json.format[UpdateFeedbackFormInformation]

  val usersRepo: UsersRepository = usersRepository

  def manageFeedbackForm(pageNumber: Int): Action[AnyContent] = AdminAction.async { implicit request =>
    feedbackRepository
      .paginate(pageNumber)
      .flatMap { feedbackForms =>
        val updateFormInformation = feedbackForms map { feedbackForm =>
          val questionInformation = feedbackForm.questions.map(question => QuestionInformation(question.question, question.options))

          UpdateFeedbackFormInformation(feedbackForm._id.stringify, feedbackForm.name, questionInformation)
        }

        feedbackRepository
          .activeCount
          .map { pages =>
            Ok(views.html.feedbackforms.managefeedbackforms(updateFormInformation, pageNumber, pages))
          }
      }
  }

  def feedbackForm: Action[AnyContent] = AdminAction { implicit request =>
    Ok(views.html.feedbackforms.createfeedbackform())
  }

  def createFeedbackForm: Action[JsValue] = AdminAction.async(parse.json) { implicit request =>
    request.body.validate[FeedbackFormInformation].asOpt.fold {
      Logger.error(s"Received a bad request while creating feedback form, ${request.body}")
      Future.successful(BadRequest("Malformed data!"))
    } { feedbackFormInformation =>
      val formValid = feedbackFormInformation.validateName orElse feedbackFormInformation.validateForm orElse
        feedbackFormInformation.validateOptions orElse feedbackFormInformation.validateQuestion

      formValid.fold {
        val questions = feedbackFormInformation.questions.map(questionInformation => Question(questionInformation.question, questionInformation.options))

        feedbackRepository.insert(FeedbackForm(feedbackFormInformation.name, questions)) map { result =>
          if (result.ok) {
            Logger.info(s"Feedback form successfully created")
            Ok("Feedback form successfully created!")
          } else {
            Logger.error(s"Something went wrong when creating a feedback")
            InternalServerError("Something went wrong!")
          }
        }
      } { errorMessage =>
        Logger.error(s"Received a bad request for feedback form, ${request.body} $errorMessage")
        Future.successful(BadRequest(errorMessage))
      }
    }
  }

  def getFeedbackFormPreview(id: String): Action[AnyContent] = AdminAction.async { implicit request =>
    feedbackRepository
      .getByFeedbackFormId(id)
      .map {
        case Some(feedbackForm) =>
          val questions = feedbackForm.questions map (question => QuestionInformation(question.question, question.options))
          val feedbackPayload = FeedbackFormPreview(feedbackForm.name, questions)

          Ok(Json.toJson(feedbackPayload).toString)
        case None               => NotFound("404! feedback form not found")
      }
  }

  def update(id: String): Action[AnyContent] = AdminAction.async { implicit request =>
<<<<<<< HEAD
    sessionsRepository
      .sessions
      .flatMap { sessions =>
        val activeSessions = getActiveSessions(sessions)
        val result = activeSessions.foldLeft(false)(_ || _.feedbackFormId == id)
        if (result) {
          Future.successful(Redirect(routes.FeedbackFormsController.manageFeedbackForm(1)).flashing("info" -> "cant edit its active"))
        }
        else {
          feedbackRepository
            .getByFeedbackFormId(id)
            .map {
              case Some(feedForm: FeedbackForm) => Ok(views.html.feedbackforms.updatefeedbackform(feedForm, jsonCountBuilder(feedForm)))
              case None => Redirect(routes.FeedbackFormsController.manageFeedbackForm(1)).flashing("message" -> "Something went wrong!")
            }
        }
      }
  }

  private def getActiveSessions(sessions: List[SessionInfo]): List[SessionInfo] = {
    val currentDate = LocalDateTime.ofInstant(Instant.ofEpochMilli(dateTimeUtility.nowMillis), dateTimeUtility.ISTZoneId)

    @tailrec
    def check(sessions: List[SessionInfo], active: List[SessionInfo]): List[SessionInfo] = {
      sessions match {
        case Nil => active
        case session :: rest =>
          val expiredDate = LocalDateTime.ofInstant(Instant.ofEpochMilli(session.expirationDate.value), dateTimeUtility.ISTZoneId)
          if (currentDate.isAfter(expiredDate)) {
            check(rest, active)
          }
          else {
            check(rest, active :+ session)
          }
=======
    feedbackRepository
      .getByFeedbackFormId(id)
      .map {
        case Some(feedForm: FeedbackForm) => Ok(views.html.feedbackforms.updatefeedbackform(feedForm, jsonCountBuilder(feedForm)))
        case None                         => Redirect(routes.SessionsController.manageSessions(1)).flashing("message" -> "Something went wrong!")
>>>>>>> e3fae0df
      }
    }

    check(sessions, Nil)
  }

  def jsonCountBuilder(feedForm: FeedbackForm): String = {

    @tailrec
    def builder(questions: List[Question], json: List[String], count: Int): List[String] = {
      questions match {
        case Nil          => json
        case head :: tail => builder(tail, json :+ s""""$count":"${head.options.size}"""", count + 1)
      }
    }

    s"{${builder(feedForm.questions, Nil, 0).mkString(",")}}"
  }

  def updateFeedbackForm: Action[JsValue] = AdminAction.async(parse.json) { implicit request =>
    request.body.validate[UpdateFeedbackFormInformation].asOpt.fold {
      Logger.error(s"Received a bad request while updating feedback form, ${request.body}")
      Future.successful(BadRequest("Malformed data!"))
    } { feedbackFormInformation =>
      val validatedForm =
        feedbackFormInformation.validateForm orElse feedbackFormInformation.validateName orElse
          feedbackFormInformation.validateOptions orElse feedbackFormInformation.validateQuestion

      validatedForm.fold {
        val questions = feedbackFormInformation.questions.map(questionInformation => Question(questionInformation.question, questionInformation.options))

        feedbackRepository.update(feedbackFormInformation.id, FeedbackForm(feedbackFormInformation.name, questions)) map { result =>
          if (result.ok) {
            Logger.info(s"Feedback form successfully updated")
            Ok("Feedback form successfully updated!")
          } else {
            Logger.error(s"Something went wrong when updated a feedback")
            InternalServerError("Something went wrong!")
          }
        }
      } { errorMessage =>
        Logger.error(s"Received a bad request for feedback form, ${request.body} $errorMessage")
        Future.successful(BadRequest(errorMessage))
      }
    }
  }

  def deleteFeedbackForm(id: String): Action[AnyContent] = AdminAction.async { implicit request =>
    feedbackRepository
      .delete(id)
      .flatMap(_.fold {
        Logger.error(s"Failed to delete knolx feedback form with id $id")
        Future.successful(Redirect(routes.FeedbackFormsController.manageFeedbackForm(1)).flashing("errormessage" -> "Something went wrong!"))
      } { _ =>
        Logger.info(s"Knolx feedback form with id:  $id has been successfully deleted")
        Future.successful(Redirect(routes.FeedbackFormsController.manageFeedbackForm(1)).flashing("message" -> "Feedback form successfully deleted!"))
      })
  }

}<|MERGE_RESOLUTION|>--- conflicted
+++ resolved
@@ -6,7 +6,7 @@
 import play.api.Logger
 import play.api.i18n.{I18nSupport, MessagesApi}
 import play.api.libs.json.{JsValue, Json, OFormat}
-import play.api.libs.mailer.{Email, MailerClient}
+import play.api.libs.mailer.MailerClient
 import play.api.mvc.{Action, AnyContent, Controller}
 import utilities.DateTimeUtility
 
@@ -160,52 +160,12 @@
   }
 
   def update(id: String): Action[AnyContent] = AdminAction.async { implicit request =>
-<<<<<<< HEAD
-    sessionsRepository
-      .sessions
-      .flatMap { sessions =>
-        val activeSessions = getActiveSessions(sessions)
-        val result = activeSessions.foldLeft(false)(_ || _.feedbackFormId == id)
-        if (result) {
-          Future.successful(Redirect(routes.FeedbackFormsController.manageFeedbackForm(1)).flashing("info" -> "cant edit its active"))
-        }
-        else {
-          feedbackRepository
-            .getByFeedbackFormId(id)
-            .map {
-              case Some(feedForm: FeedbackForm) => Ok(views.html.feedbackforms.updatefeedbackform(feedForm, jsonCountBuilder(feedForm)))
-              case None => Redirect(routes.FeedbackFormsController.manageFeedbackForm(1)).flashing("message" -> "Something went wrong!")
-            }
-        }
-      }
-  }
-
-  private def getActiveSessions(sessions: List[SessionInfo]): List[SessionInfo] = {
-    val currentDate = LocalDateTime.ofInstant(Instant.ofEpochMilli(dateTimeUtility.nowMillis), dateTimeUtility.ISTZoneId)
-
-    @tailrec
-    def check(sessions: List[SessionInfo], active: List[SessionInfo]): List[SessionInfo] = {
-      sessions match {
-        case Nil => active
-        case session :: rest =>
-          val expiredDate = LocalDateTime.ofInstant(Instant.ofEpochMilli(session.expirationDate.value), dateTimeUtility.ISTZoneId)
-          if (currentDate.isAfter(expiredDate)) {
-            check(rest, active)
-          }
-          else {
-            check(rest, active :+ session)
-          }
-=======
     feedbackRepository
       .getByFeedbackFormId(id)
       .map {
         case Some(feedForm: FeedbackForm) => Ok(views.html.feedbackforms.updatefeedbackform(feedForm, jsonCountBuilder(feedForm)))
         case None                         => Redirect(routes.SessionsController.manageSessions(1)).flashing("message" -> "Something went wrong!")
->>>>>>> e3fae0df
-      }
-    }
-
-    check(sessions, Nil)
+      }
   }
 
   def jsonCountBuilder(feedForm: FeedbackForm): String = {
