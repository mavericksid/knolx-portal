.question-card {
    padding-top: 30px;
    padding-bottom: 20px;
    background-color: #fff;
    margin-top: 15px;
    box-shadow: 0 4px 6px -5px #333;
    -webkit-animation: fadein 1s; /* Safari, Chrome and Opera > 12.1 */
    -moz-animation: fadein 1s; /* Firefox < 16 */
    -ms-animation: fadein 1s; /* Internet Explorer */
    -o-animation: fadein 1s; /* Opera < 12.1 */
    animation: fadein 1s;
}

.first-question-card {
    padding-top: 0px;
}

.add-question-button {
    width: 60px;
    height: 60px;
    background-color: #dcdcdc;
    border-radius: 50%;
    margin: 0 auto;
    margin-top: 20px;
    margin-bottom: 20px;
    cursor: pointer;
    text-align: center;
    line-height: 60px;
    font-size: 30px;
    color: #fff;
    text-shadow: 0 0px 6px #999;
}

.add-question-button:hover {
    color: #5499C7;
    text-shadow: 0 0px 0px #999;
}

.create-feedback-button {
    border-radius: 0px;
    bottom: 0px;
    right: 0px;
    position: fixed;
    margin-right: 20px;
    margin-bottom: 20px;
    background-color: #eee;
    color: #5499C7;
    border: 2px solid #fff;
}

.feedback-title {
    box-shadow: 0 0 20px rgba(0, 0, 0, 0.4);
    margin-bottom: 20px;
    line-height: 67px;
    border: none;
}

#form-name {
    border: none;
    outline: none;
    font-size: 20px;
    font-family: 'gothic';
    letter-spacing: 2px;
    width: 85%;
    text-align: center;
    color: #2980B9;
    font-weight: bold;
    margin-left: 7.5%;
}

input#form-name:focus {
    border-bottom: 2px solid rgb(125, 158, 192);
}

.card-questions {
    margin-bottom: 10px;
    line-height: 40px;
    border: none;
    width: 100%;
    outline: none;
    border-bottom: 1px solid #dcdcdc;
    font-size: 20px;
    font-family: 'gothic';
    letter-spacing: 2px;
    text-align: center;
    color: #EC7063;
    font-weight: bold;
}

.card-options {
    line-height: 40px;
    border: none;
    width: 100%;
    outline: none;
    border-bottom: 1px dotted #dcdcdc;
    font-size: 18px;
    font-family: 'gothic';
    letter-spacing: 2px;
    color: #7F8C8D;
    -webkit-animation: fadein 2s; /* Safari, Chrome and Opera > 12.1 */
    -moz-animation: fadein 2s; /* Firefox < 16 */
    -ms-animation: fadein 2s; /* Internet Explorer */
    -o-animation: fadein 2s; /* Opera < 12.1 */
    animation: fadein 2s;
}

.radio-button {
    display: flex;
}

.lab_text {
    font-family: 'headerfont';
    color: #888888;
    align-self: center;
}

.lab_text:before {
    margin-top: 15px;
    content: "\f10c";
    font-family: "FontAwesome";
    display: inline-block;
    width: 10px;
    color: #7F8C8D;
    font-size: 35px;
    margin-right: 25px;
    margin-left: 15px;
    font-size: 25px;
}

.custom-checkbox:checked + .lab_text:before {
    margin-top: 15px;
    content: "\f111";
    font-family: "FontAwesome";
    display: inline-block;
    text-shadow: 1px 1px 3px #888888;
    animation: tick 150ms ease-in;
    font-size: 25px;
}

p.checkbox-text {
    width: 100%;
}

.delete-option-button {
    margin-top: 24px;
    margin-left: 18px;
    margin-right: 10px;
    font-size: 28px;
    color: #EC7063;
    text-shadow: 1px 1px 3px #888888;
    text-decoration: none;
}

a.fa.fa-times-circle.delete-option-button:hover {
    text-decoration: none;
    color: #E74C3C;
}

.add-option {
    margin: 0 auto;
    margin-top: 20px;
    cursor: pointer;
    text-align: center;
    font-size: 30px;
    color: #C39BD3;
    text-shadow: 0 0px 3px #999;
    text-align: center;
}

.card-questions-label {
    margin-bottom: 10px;
    line-height: 40px;
    border: none;
    width: 100%;
    outline: none;
}

.card-questions-other {
    margin-bottom: 10px;
    line-height: 40px;
    border: none;
    width: 80%;
    outline: none;
    border-bottom: 1px dotted #dcdcdc;
    font-size: 20px;
    font-family: 'gothic';
    letter-spacing: 2px;
    text-align: center;
    color: #EC7063;
    font-weight: bold;
    margin-left: 10%;

}
.comment-question{
    margin-left: 0px;
}

i.fa.fa-trash-o.delQuestion {
    font-size: 30px;
    color: #F1948A;
    cursor: pointer;
}

.delete-form {
    font-size: 30px;
    color: #F1948A;
    cursor: pointer;
    text-shadow: 0px 0px 3px #eee;
    text-align: center;

}

a.fa.fa-trash.delete-form:hover {
    text-decoration: none;
    color: #F1948A;
}

<<<<<<< HEAD
.text-alignment {

}

=======
>>>>>>> a8e8a636
.add-option-parent {
    width: 100%;
    text-align: center;
}

.add-question-parent {
    width: 100%;
    position: relative;
    margin-bottom: 105px;
}

.add-type-tooltip{
    width: 100px;
    height: 100px;

}
.adjacent{
    width:200px;
    height: 65px;
    background-color:#5499C7;
    margin: 0 auto;
    border-radius: 10px;
    position: absolute;
    background-image: url(../images/mesh.svg);
    background-repeat: no-repeat;
    background-size: cover;
    border: 2px solid #fff;
    display: none;
    z-index: 999;
    left: 0;
    right: 0;
}

.notch{
    font-size: 30px;
    top: -32px;
    position:absolute;
    width: 100%;
    text-align: center;
    color:#fff;
    text-shadow:0px 0px 10px -5px #fff;
}
.add-type-option-common{
    width:97px;
    height:80px;
    float:left;
    color: #fff;
    font-size: 22px;
    text-align: center;
    cursor: pointer;
}
.add-type-option-mcq{
    padding-top: 6px;
}
.add-type-option-comment{
    padding-top: 5px;
    font-size: 24px;
}
.type-partition{
    height:25px;
    float:left;
    border-left: 1px solid #2e6da4;
    margin: 20px 0px;
}
.add-type-option-common_text{
    font-size: 15px;
    color:#fff;
    margin-top:-4px;
}
textarea{
    background-color: transparent;
    width:100%;
    resize: vertical;
    text-align:center;
    border:none;
    border-top:None;
    outline: none;
    box-shadow: 0 4px 6px -5px #333;
    font-weight: bold;
    font-family: 'headerfont';
    font-size: 22px;
    letter-spacing: 1px;
    color: #7F8C8D;
    min-height: 50px;
    overflow-y: hidden;
}
.comment-section{
    width:100%;
    text-align:center;
    border:none;
    border-bottom: 1px dotted #dcdcdc;
    outline: none;
    font-size: 18px;
    font-family: 'gothic';
    letter-spacing: 2px;
    color: #7F8C8D;
    height: 80px;
}
.comment-section:disabled{background-color:#fff;}

<|MERGE_RESOLUTION|>--- conflicted
+++ resolved
@@ -215,13 +215,6 @@
     color: #F1948A;
 }
 
-<<<<<<< HEAD
-.text-alignment {
-
-}
-
-=======
->>>>>>> a8e8a636
 .add-option-parent {
     width: 100%;
     text-align: center;
@@ -320,5 +313,6 @@
     color: #7F8C8D;
     height: 80px;
 }
-.comment-section:disabled{background-color:#fff;}
-
+.comment-section:disabled{
+    background-color:#fff;
+}