--- conflicted
+++ resolved
@@ -82,14 +82,14 @@
     background-color: rgb(125, 158, 192);
 }
 
-<<<<<<< HEAD
+
 .custom-fadein{
     -webkit-animation: fadein 2s; /* Safari, Chrome and Opera > 12.1 */
     -moz-animation: fadein 2s; /* Firefox < 16 */
     -ms-animation: fadein 2s; /* Internet Explorer */
     -o-animation: fadein 2s; /* Opera < 12.1 */
     animation: fadein 2s;
-=======
+}
 .flash-success {
     margin-top: 20px;
     font-family: 'gothic';
@@ -104,5 +104,4 @@
 
 .feedback-form-restricted {
     text-align: center;
->>>>>>> 3a0b4f66
 }