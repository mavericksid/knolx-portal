--- conflicted
+++ resolved
@@ -685,12 +685,10 @@
     box-shadow: 0 4px 8px 0 rgba(0, 0, 0, 0.2), 0 6px 20px 0 rgba(0, 0, 0, 0.19);
 }
 
-<<<<<<< HEAD
 @media (min-width: 768px)
 .modal-feedback-width {
     width: 380px;
-=======
+}
 .feedback-card-presenter {
     font-size: 16px;
->>>>>>> bc047160
 }