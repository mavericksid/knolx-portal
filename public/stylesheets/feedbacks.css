.feedback-form-display-container {
    color: #000;
    margin: 100px 0px;
    margin-bottom: 0;
    background-color: #fff;
    padding: 0px 0px 0px 0px;
    border-bottom-left-radius: 30px;
    border-bottom-right-radius: 30px;
    -webkit-animation: fadein 2s; /* Safari, Chrome and Opera > 12.1 */
    -moz-animation: fadein 2s; /* Firefox < 16 */
    -ms-animation: fadein 2s; /* Internet Explorer */
    -o-animation: fadein 2s; /* Opera < 12.1 */
    animation: fadein 2s;
    background-image: url('../images/mesh.svg');
    background-repeat: no-repeat;
    background-size: cover;
    box-shadow: 0 4px 7px -5px #333, inset 0 7px 9px -7px rgba(0, 0, 0, 0.5);
    padding-top: 50px;
    border-top: 1px solid #fff;
    border-top-left-radius: 10px;
    border-top-right-radius: 10px;
}

.feedback-top-banner {
    margin-bottom: 80px;
    box-shadow: 0 9px 8px -5px #a8a8a8;
    border-bottom: 1px solid #fff;
    height: 30px;
}

.questions-inlining {
    display: inline-block;
    margin: 0 10px;
    padding: 0;
}
.feedback-footer {
    height: 30px;
    background-color: #dcdcdc;
    border-bottom-left-radius: 30px;
    border-bottom-right-radius: 30px;
    margin-top: 10px;
}

.card-body {
    width: 100%;
    margin: 0 auto;
    margin-bottom: 50px;
    padding-bottom: 50px;
    text-align: center;
    line-height: 60px;
    font-size: 30px;
    color: #fff;
    text-shadow: 0 0px 6px #999;
    background-color: #dcdcdc;
    box-shadow: 0 6px 20px #a8a8a8;
}

.card-custom-padding {
    padding-bottom: 20px;
}

.stick-out {
    position: relative;
    top: -40px;
    padding-top: 13px;
    border: 3px dotted #fff;
}

.feedback-card-head {
    width: 80px;
    height: 80px;
    background-color: #dcdcdc;
    border-radius: 50%;
    margin: 0 auto;
    text-align: center;
    line-height: 60px;
    font-size: 30px;
    color: #fff;
    text-shadow: 0 0px 6px #999;
}

.feedback-display-logo {
    font-size: 40px;
    text-shadow: none;
    color: #639593;;
}

.feedback-card-button {
    border-radius: 0;
    width: 80%;
    margin-bottom: 20px;
    border: 2px solid #dcdcdc;
    letter-spacing: 2px;
    background-color: #639593;
    outline: none !important;
    padding: 12px 0px;
    font-size: 18px;
    color: #fff;
    position: relative;
    margin-top: 25px;
}

.feedback-card-button:hover {
    background-color: #5D8D8C;
    border: 2px solid #dcdcdc;
    outline: none !important;
    color: #fff;
}

.feedback-card-button:active {
    background-color: #5D8D8C;
    border: 2px solid #dcdcdc;
    outline: none !important;
    color: #fff;
}

.feedback-card-button:focus {
    outline: none !important;
    color: #fff;
}

.feedback-card-topic {
    font-size: 20px;
    word-wrap: break-word;
    line-height: 1.2em;
    color: #fff;
    text-shadow: none;
    background-color: rgb(125, 158, 192);
    padding: 40px 10px 40px 10px;
    background-image: url(../images/mesh.svg);
    background-repeat: no-repeat;
    background-size: cover;
    -moz-box-shadow: inset 0 -10px 10px -10px #888;
    -webkit-box-shadow: inset 0 -10px 10px -10px #888;
    box-shadow: inset 0 -10px 10px -10px #888;

}

.accepting-response {
    width: 80px;
    height: 80px;
    background-image: url(../images/ripple.svg);
    background-repeat: no-repeat;
    background-size: cover;
    position: relative;
}

.live {
    position: absolute;
    top: 3px;
    left: 3px;
    border-radius: 0px;
}

.custom-position {
    position: relative;
}

.custom-fold {
    border-top-right-radius: 35px;
}

.fold {
    width: 100%;
    height: 50%;
    background-color: transparent;
    position: absolute;
    top: 0px;
    right: 0px;
    z-index: 888;
    opacity: 0.8;
    font-size: 15px;
}

.session-type {
    position: absolute;
    top: -2px;
    right: 0;
    z-index: 777;
    border-radius: 0px;
    margin: 0;
}

.custom-label-type {
    border-radius: 0px;
    margin: 0px;
}

.accepting-response-text {
    position: absolute;
    bottom: -5px;
    left: 0;
    width: 100%;
    text-align: center;
}

.session-details {
    border-collapse: collapse;
    table-layout: fixed;
    border: none;
}

.session-details > tr > td:first-child {
    color: #566573;
    text-shadow: none;
    font-weight: bold;
    font-family: 'headerfont';
    font-size: 18px;
    letter-spacing: 1px;
    padding-top: 10px;
    text-align: left;
}

.session-table {
    table-layout: fixed;
    word-wrap: break-word;
    box-shadow: 0 4px 10px -5px #a8a8a8;
    margin-bottom: 0px;
}

.session-card-values {
    font-size: 22px;
    color: #F1948A;
}

.feedback-card-details {
    position: relative;
}

.feedback-card-expire-button {
    border-radius: 0;
    width: 80%;
    margin-bottom: 20px;
    border: 2px solid #dcdcdc;
    letter-spacing: 2px;
    background-color: #639593;
    outline: none !important;
    padding: 12px 0px;
    font-size: 18px;
    color: #fff;
    position: relative;
    margin-top: 25px;
    cursor: not-allowed;
}

.expired {
    background-color: #a8a8a8;
    box-shadow: none;
    color: #fff;
}

.expired-details-button {
    background-color: #a8a8a8;
    color: #fff;
}

.feedback-card-expire-button:hover {
    background-color: #a8a8a8;
    color: #fff;
}

.feedback-card-expire-button:active {
    background-color: #a8a8a8;
    color: #fff;
}

.feedback-card-expire-button:focus {
    background-color: #a8a8a8;
    color: #fff;
}

.session-table > tbody > tr > td {
    padding: 8px;
    line-height: 1.42857143;
    vertical-align: top;
    border: none;
}

.session-information-modal {
    padding-bottom: 0px;

}

.session-modal-title {
    box-shadow: 0 8px 10px -5px #a8a8a8;
    background-color: #639593;
    text-align: center;
}

#session-topic {
    color: #fff;
    font-size: 22px;
    font-family: 'sans-serif';
}

.session-modal-footer {
    border: none;
    text-align: center;
}

.session-modal-footer-btn {
    background: #639593;
    color: #fff;
    font-size: 15px;
    font-family: 'sans-serif';
    padding: 10px 60px 10px 60px;
    border-radius: 0px;
}

.feedback-card-by {
    font-size: 15px;
    padding: 0px 0px;
    color: #a8a8a8;
    text-shadow: none;
    font-weight: bold;
}

.feedback-card-author {
    font-size: 16px;
    color: #5D8D8C;
    text-shadow: none;
    word-wrap: break-word;
    line-height: 1.2em;
    padding: 0px 15px 0px 15px;
}

.more {
    color: #EC7063;
    cursor: pointer;
}

.expire-color {
    color: #a8a8a8;
}

.feedback-response-details {
    background-color: #fff;
}

.feedback-response-form {
    background-color: transparent;
}

.feedback-response-outer {
    background-color: transparent;
    box-shadow: none;
    border: none;
}

.form-session-information-modal {
    margin-bottom: 20px;
}

.form-card-options {
    line-height: 40px;
    border: none;
    width: 90%;
    outline: none;
    font-size: 18px;
    font-family: 'gothic';
    letter-spacing: 2px;
    color: #7F8C8D;
    -webkit-animation: fadein 2s; /* Safari, Chrome and Opera > 12.1 */
    -moz-animation: fadein 2s; /* Firefox < 16 */
    -ms-animation: fadein 2s; /* Internet Explorer */
    -o-animation: fadein 2s; /* Opera < 12.1 */
    animation: fadein 2s;
    text-align: center;
}

.form-question-card {
    background: url('../images/mesh.svg') no-repeat;
    background-size: cover;
    margin-top: 0px;
    margin-bottom: 15px;
    background-color: #fff;
    overflow-x:auto;
    white-space: nowrap;
    height: 240px;
}

.submit-form-button {
    border-radius: 0px;
}

.submit-form-button:hover {
    background-color: #639593;
    color: #fff;
    border: 2px solid #fff
}

.feedback-response-submit {
    width: 100%;
    text-align: center;
}

.feedback-response-sessions {
    width: 100%;
}

#question-outer-1 {
/ / border-bottom: 6 px solid #EC7063;
/ / box-sizing: border-box;
}

.comments::-webkit-input-placeholder { /* Chrome */
    color: #d5d5d5;
}

.comments:-ms-input-placeholder { /* IE 10+ */
    color: #d5d5d5;
}

.comments::-moz-placeholder { /* Firefox 19+ */
    color: #d5d5d5;
    opacity: 1;
}

.comments:-moz-placeholder { /* Firefox 4 - 18 */
    color: #d5d5d5;
    opacity: 1;
}

#mandatory-warning {
    display: none;
    text-align: center;
}

.acknowledgement-message {
    min-height: 400px;
    background-color: #fff;
    border-radius: 5px;
    background-image: url('../images/mesh.svg');
    background-repeat: no-repeat;
    background-size: cover;
    padding-bottom: 50px;
    -webkit-animation: fadein 0.5s; /* Safari, Chrome and Opera > 12.1 */
    -moz-animation: fadein 0.5s; /* Firefox < 16 */
    -ms-animation: fadein 0.5s; /* Internet Explorer */
    -o-animation: fadein 0.5s; /* Opera < 12.1 */
    animation: fadein 0.5s;
}

.custom-checkbox:checked + .success_text:before {
    margin-top: 0px;
    content: "\f058";
    font-family: "FontAwesome";
    display: inline-block;
    text-shadow: 1px 1px 3px #888888;
    animation: success-tick 500ms ease-in;
    font-size: 80px;
}

.custom-checkbox:checked + .failure_text:before {
    margin-top: 0px;
    content: "\f134";
    font-family: "FontAwesome";
    display: inline-block;
    text-shadow: 1px 1px 3px #888888;
    animation: success-tick 500ms ease-in;
    font-size: 80px;
}

.success_text_color {
    color: #45B39D;
}

#success_text_color-background-color {
    background-color: #45B39D;
}

.failure_text_color {
    color: #EC7063;
}

#failure_text_color-background-color {
    background-color: #EC7063;
}

@keyframes success-tick {
    0% {
        transform: scale(0);
    }

    90% {
        transform: scale(1.5);
    }

    100% {
        transform: scale(1);
    }
}

.acknowledgement-text {
    color: #85929E;
    text-shadow: none;
    font-weight: bold;
    font-family: 'headerfont';
    font-size: 35px;
    letter-spacing: 1px;
    padding: 40px 0 0 10px;
    text-align: center;
}

.acknowledgement-text_tag {

    color: #85929E;
    text-shadow: none;
    font-family: 'gothic';
    font-size: 18px;
    letter-spacing: 1px;
    text-align: center;
    padding: 0px 0px;

}

.acknowledgement-custom-message {
    margin-top: 30px;
    color: #639593;
    text-shadow: none;
    font-family: 'gothic';
    font-size: 22px;
    letter-spacing: 1px;
    text-align: center;
}

.submission-success-okay-btn {
    text-shadow: none;
    font-family: 'gothic';
    font-size: 18px;
    letter-spacing: 1px;
    text-align: center;
    color: #fff;
}

.banned-warning {
    margin: 100px 0px;
    background-color: #fff;
    box-shadow: 0 4px 7px -5px #333;
    padding: 10px 50px 80px 30px;
    border-radius: 20px;
    -webkit-animation: fadein 2s; /* Safari, Chrome and Opera > 12.1 */
    -moz-animation: fadein 2s; /* Firefox < 16 */
    -ms-animation: fadein 2s; /* Internet Explorer */
    -o-animation: fadein 2s; /* Opera < 12.1 */
    animation: fadein 2s;
    background-image: url('../images/mesh.svg');
    background-repeat: no-repeat;
    background-size: cover;
}

.ban_text {
    margin-top: 0px;
    display: inline-block;
    text-shadow: 1px 1px 3px #888888;
    animation: success-tick 500ms ease-in;
    font-size: 60px;
    color: #EC7063;
    font-weight: bold;
}

.ban-outer {
    text-align: center;
}

.ban_text-title {
    color: #a8a8a8;
    font-family: 'gothic';
    margin-top: 10px;
    font-weight: bolder;
}

.ban-period {
    color: #EC7063;
    font-weight: bold;
}

.permanent-warn {
    text-align: center;
    margin-top: 30px;
    color: #a8a8a8;
}

.ban-custom-message {
    font-size: 19px;
}

.acknowledgement-text_tag-till {
    font-size: 14px;
}

.custom-ban-tag {
    font-size: 16px;
}

.report-container {

    padding-top: 100px;
}

<<<<<<< HEAD

.form-question-card {
    max-height: 260px;
    height: auto;
}

#formData .preview-options {
    padding-left: 40px;
    line-height: 28px;
    padding-right: 20px;
    margin-bottom: 20px;
    word-break: break-word;
    position: relative;
}

#formData .preview-options i.fa {
    position: absolute;
    left: 10px;
    top: 6px;
=======
.feedbackAttendance-dialog {
    top: 15%;
}

#feedbackAttendance-content {
    background-image: url('../images/mesh.svg');
}

#feedbackAttendance-body {
    overflow: auto;
    font-family: 'gothic';
    height: 50vh;
}

#feedbackAttendance-centerBody {
    margin-top: 10vh;
}

.feedbackAttendance-button {
    width: 175px;
    font-weight: 900;
}

#session-form-info {
    overflow-y: auto;
}

.btn-danger {
    margin-top: 5vh;
>>>>>>> 3d94fc27
}<|MERGE_RESOLUTION|>--- conflicted
+++ resolved
@@ -598,7 +598,6 @@
     padding-top: 100px;
 }
 
-<<<<<<< HEAD
 
 .form-question-card {
     max-height: 260px;
@@ -618,7 +617,7 @@
     position: absolute;
     left: 10px;
     top: 6px;
-=======
+}
 .feedbackAttendance-dialog {
     top: 15%;
 }
@@ -648,5 +647,4 @@
 
 .btn-danger {
     margin-top: 5vh;
->>>>>>> 3d94fc27
 }