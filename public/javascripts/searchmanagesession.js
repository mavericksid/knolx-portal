--- conflicted
+++ resolved
@@ -55,42 +55,25 @@
                             usersFound += "<td class='active-status'>No</td>";
                         }
 
-<<<<<<< HEAD
-                        if (sessions[session].rating == "") {
+                        if (sessions[session].rating == "" || !sessions[session].expired) {
                             usersFound += "<td>N/A</td>";
-=======
-                        if (sessions[session].rating == "" || !sessions[session].expired) {
-                            usersFound += "<td class='active-status'>N/A</td>";
->>>>>>> 8249cf7a
-                        } else {
+                        else {
                             usersFound += "<td>" + sessions[session].rating + "</td>";
                         }
 
                         if (sessions[session].completed) {
-<<<<<<< HEAD
                             usersFound += "<td><div><span class='label label-success' >Completed</span></div></td>";
-=======
-                            usersFound += "<td><div><span class='label label-success' >Completed</span></div></td></tr>";
->>>>>>> 8249cf7a
                         } else {
                             if (sessions[session].feedbackFormScheduled) {
                                 usersFound += "<td><div><span class='label label-success' >Scheduled</span><br/>" +
                                     "<a href='/session/" + sessions[session].id + "/cancel' class='cancel-red'>" +
                                     "Cancel</a>" +
-<<<<<<< HEAD
                                     "</div></td>";
-=======
-                                    "</div></td></tr>";
->>>>>>> 8249cf7a
                             } else {
                                 usersFound += "<td><div><span class='label label-warning' >Pending</span><br/>" +
                                     "<a href='/session/" + sessions[session].id + "/schedule' class='Schedule-green'>" +
                                     "Schedule</a>" +
-<<<<<<< HEAD
                                     "</div></td>";
-=======
-                                    "</div></td></tr>";
->>>>>>> 8249cf7a
                             }
                         }
 
