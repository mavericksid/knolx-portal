--- conflicted
+++ resolved
@@ -24,14 +24,10 @@
     "$2a$10$NVPy0dSpn8bbCNP5SaYQOOiQdwGzX0IvsWsGyKv.Doj1q0IsEFKH.", "BCrypt", active = true, admin = true, coreMember = false, superUser = false, BSONDateTime(date.getTime), 0, _id)))
   private val sessionObject =
     Future.successful(List(SessionInfo(_id.stringify, "email", BSONDateTime(date.getTime), "sessions", "feedbackFormId", "topic",
-<<<<<<< HEAD
-      1, meetup = true, "rating", 0.00, cancelled = false, active = true, BSONDateTime(date.getTime), Some("youtubeURL"), Some("slideShareURL"), 0, reminder = false, notification = false, _id)))
-=======
       1, meetup = true, "rating", cancelled = false, active = true, BSONDateTime(date.getTime), Some("youtubeURL"), Some("slideShareURL"), reminder = false, notification = false, _id)))
   private val optionOfSessionObject =
     Future.successful(Some(SessionInfo(_id.stringify, "email", BSONDateTime(date.getTime), "sessions", "feedbackFormId", "topic",
       1, meetup = true, "rating", cancelled = false, active = true, BSONDateTime(date.getTime), Some("youtubeURL"), Some("slideShareURL"), reminder = false, notification = false, _id)))
->>>>>>> e8a5f145
   private val questionResponseInformation = QuestionResponse("How good is knolx portal ?", List("1", "2", "3", "4", "5"), "2")
   private val feedbackResponse = FeedbackFormsResponse("test@knoldus.com",false,
     "presenter@example.com",
