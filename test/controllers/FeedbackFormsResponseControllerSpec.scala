--- conflicted
+++ resolved
@@ -28,17 +28,10 @@
   private val _id: BSONObjectID = BSONObjectID.generate()
   private val sessionObjectWithSameEmail =
     Future.successful(List(SessionInfo(_id.stringify, "test@knoldus.com", BSONDateTime(date.getTime), "sessions", "feedbackFormId", "topic",
-<<<<<<< HEAD
-      1, meetup = true, "rating", cancelled = false, active = true, BSONDateTime(date.getTime), Some("youtubeLink"), Some("slideShareLink"), reminder = false, notification = false, _id)))
-  private val sessionObject =
-    Future.successful(List(SessionInfo(_id.stringify, "email", BSONDateTime(date.getTime), "sessions", "feedbackFormId", "topic",
-      1, meetup = true, "rating", cancelled = false, active = true, BSONDateTime(date.getTime), Some("youtubeLink"), Some("slideShareLink"), reminder = false, notification = false, _id)))
-=======
       1, meetup = true, "rating", cancelled = false, active = true, BSONDateTime(date.getTime), Some("youtubeURL"), Some("slideShareURL"), reminder = false, notification = false, _id)))
   private val sessionObject =
     Future.successful(List(SessionInfo(_id.stringify, "email", BSONDateTime(date.getTime), "sessions", "feedbackFormId", "topic",
       1, meetup = true, "rating", cancelled = false, active = true, BSONDateTime(date.getTime), Some("youtubeURL"), Some("slideShareURL"), reminder = false, notification = false, _id)))
->>>>>>> d344b69e
   private val noActiveSessionObject = Future.successful(Nil)
   private val emailObject = Future.successful(Some(UserInfo("test@knoldus.com",
     "$2a$10$NVPy0dSpn8bbCNP5SaYQOOiQdwGzX0IvsWsGyKv.Doj1q0IsEFKH.", "BCrypt", active = true, admin = true, BSONDateTime(date.getTime), 0, _id)))
@@ -101,11 +94,7 @@
       usersRepository.getActiveAndBanned("test@knoldus.com") returns Future.successful(None)
       val sessionObjectWithCurrentDate =
         Future.successful(List(SessionInfo(_id.stringify, "email", BSONDateTime(System.currentTimeMillis), "sessions", "feedbackFormId", "topic",
-<<<<<<< HEAD
-          1, meetup = true, "rating", cancelled = false, active = true, BSONDateTime(date.getTime), Some("youtubeLink"), Some("slideShareLink"), reminder = false, notification = false, _id)))
-=======
           1, meetup = true, "rating", cancelled = false, active = true, BSONDateTime(date.getTime), Some("youtubeURL"), Some("slideShareURL"), reminder = false, notification = false, _id)))
->>>>>>> d344b69e
 
       usersRepository.getByEmail("test@knoldus.com") returns emailObject
       sessionsRepository.activeSessions() returns sessionObjectWithCurrentDate
