--- conflicted
+++ resolved
@@ -28,14 +28,7 @@
   private val _id: BSONObjectID = BSONObjectID.generate()
   private val sessionObject =
     Future.successful(List(SessionInfo(_id.stringify, "email", BSONDateTime(date.getTime), "sessions", "feedbackFormId", "topic",
-<<<<<<< HEAD
-      1, meetup = true, "rating", cancelled = false, active = true, BSONDateTime(date.getTime), reminder = false, notification = false, _id)))
-  private val sessionObjectWithSameEmail =
-    Future.successful(List(SessionInfo(_id.stringify, "test@knoldus.com", BSONDateTime(date.getTime), "sessions", "feedbackFormId", "topic",
-      1, meetup = true, "rating", cancelled = false, active = true, BSONDateTime(date.getTime), reminder = false, notification = false, _id)))
-=======
       1, meetup = true, "rating", cancelled = false, active = true, BSONDateTime(date.getTime), Some("youtubeLink"), Some("slideShareLink"), reminder = false, notification = false, _id)))
->>>>>>> 7470aa2c
   private val noActiveSessionObject = Future.successful(Nil)
   private val emailObject = Future.successful(Some(UserInfo("test@knoldus.com",
     "$2a$10$NVPy0dSpn8bbCNP5SaYQOOiQdwGzX0IvsWsGyKv.Doj1q0IsEFKH.", "BCrypt", active = true, admin = true, BSONDateTime(date.getTime), 0, _id)))
