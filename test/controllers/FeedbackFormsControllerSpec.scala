package controllers

import java.text.SimpleDateFormat

import models._
import org.specs2.execute.{AsResult, Result}
import org.specs2.mutable.Around
import org.specs2.specification.Scope
import play.api.Application
import play.api.libs.json.Json
import play.api.libs.mailer.MailerClient
import play.api.test.CSRFTokenHelper._
import play.api.test.{FakeRequest, _}
import reactivemongo.api.commands.DefaultWriteResult
import reactivemongo.bson.{BSONDateTime, BSONObjectID}
import utilities.DateTimeUtility

import scala.concurrent.ExecutionContext.Implicits.global
import scala.concurrent.{ExecutionContext, Future}

class FeedbackFormsControllerSpec extends PlaySpecification with TestEnvironment {

  private val _id: BSONObjectID = BSONObjectID.generate()
  private val date = new SimpleDateFormat("yyyy-MM-dd").parse("1947-08-15")
  private val emailObject = Future.successful(Some(UserInfo("test@example.com",
    "$2a$10$NVPy0dSpn8bbCNP5SaYQOOiQdwGzX0IvsWsGyKv.Doj1q0IsEFKH.", "BCrypt", active = true, admin = true, coreMember = false, superUser = false, BSONDateTime(date.getTime), 0, _id)))
  private val feedbackForms = FeedbackForm("form name", List(Question("How good is knolx portal ?", List("1", "2", "3", "4", "5"), "MCQ", mandatory = true)),
    active = true, BSONObjectID.parse("5943cdd60900000900409b26").get)
  private val sessionObject =
<<<<<<< HEAD
    Future.successful(List(SessionInfo(_id.stringify, "email", BSONDateTime(date.getTime), "sessions", "primaryCategory", "subCategory", "feedbackFormId", "topic",
=======
    Future.successful(List(SessionInfo(_id.stringify, "email", BSONDateTime(date.getTime), "sessions", "category", "subCategory", "feedbackFormId", "topic",
>>>>>>> 420492f5
      1, meetup = true, "rating", 0.00, cancelled = false, active = true, BSONDateTime(date.getTime), Some("youtubeURL"), Some("slideShareURL"), 0, reminder = false, notification = false, _id)))

  abstract class WithTestApplication extends Around with Scope with TestEnvironment {
    lazy val app: Application = fakeApp()
    lazy val controller =
      new FeedbackFormsController(
        knolxControllerComponent.messagesApi,
        mailerClient,
        usersRepository,
        feedbackFormsRepository,
        sessionsRepository,
        dateTimeUtility,
        knolxControllerComponent)
    val mailerClient = mock[MailerClient]
    val feedbackFormsRepository: FeedbackFormsRepository = mock[FeedbackFormsRepository]
    val dateTimeUtility = mock[DateTimeUtility]
    val sessionsRepository = mock[SessionsRepository]

    override def around[T: AsResult](t: => T): Result = {
      TestHelpers.running(app)(AsResult.effectively(t))
    }
  }

  "Feedback controller" should {

    "create render feedback form page" in new WithTestApplication {
      usersRepository.getByEmail("test@example.com") returns emailObject

      val response = controller.feedbackForm()(
        FakeRequest()
          .withSession("username" -> "uNtgSXeM+2V+h8ChQT/PiHq70PfDk+sGdsYAXln9GfU=")
          .withCSRFToken)

      status(response) must be equalTo OK
      contentAsString(response) must contain("""form-name""")
    }

    "create feedback form" in new WithTestApplication {
      val payload =
        """{"name":"Test Form","questions":
          |[{"question":"How good is knolx portal?","options":
          |["1","2","3","4","5"],"questionType":"MCQ","mandatory":true}]}""".stripMargin

      val request =
        FakeRequest(POST, "/feedbackform/create")
          .withBody(Json.parse(payload))
          .withSession("username" -> "uNtgSXeM+2V+h8ChQT/PiHq70PfDk+sGdsYAXln9GfU=")
          .withCSRFToken

      val questions = List(Question("How good is knolx portal?", List("1", "2", "3", "4", "5"), "MCQ", mandatory = true))
      val writeResult = Future.successful(DefaultWriteResult(ok = true, 1, Seq(), None, None, None))

      usersRepository.getByEmail("test@example.com") returns emailObject
      feedbackFormsRepository.insert(any[FeedbackForm])(any[ExecutionContext]) returns writeResult

      val response = controller.createFeedbackForm()(request)

      status(response) must be equalTo OK
      contentAsString(response) must be equalTo "Feedback form successfully created!"
    }

    "not create feedback form because feedback form is not inserted in database" in new WithTestApplication {
      val payload =
        """{"name":"Test Form","questions":[{"question":
          |"How good is knolx portal?","options":["1","2","3","4","5"],
          |"questionType":"MCQ","mandatory":true}]}""".stripMargin

      val request =
        FakeRequest(POST, "/feedbackform/create")
          .withBody(Json.parse(payload))
          .withSession("username" -> "uNtgSXeM+2V+h8ChQT/PiHq70PfDk+sGdsYAXln9GfU=")
          .withCSRFToken

      val questions = List(Question("How good is knolx portal?", List("1", "2", "3", "4", "5"), "MCQ", mandatory = true))
      val writeResult = Future.successful(DefaultWriteResult(ok = false, 1, Seq(), None, None, None))

      usersRepository.getByEmail("test@example.com") returns emailObject
      feedbackFormsRepository.insert(any[FeedbackForm])(any[ExecutionContext]) returns writeResult

      val response = controller.createFeedbackForm()(request)

      status(response) must be equalTo INTERNAL_SERVER_ERROR
      contentAsString(response) must be equalTo "Something went wrong!"
    }

    "not create feedback form because of malformed data" in new WithTestApplication {
      val payload = """[{"questions":"","options":["1","2","3","4","5"]}]"""

      val request =
        FakeRequest(POST, "/feedbackform/create")
          .withBody(Json.parse(payload))
          .withSession("username" -> "uNtgSXeM+2V+h8ChQT/PiHq70PfDk+sGdsYAXln9GfU=")
          .withCSRFToken

      usersRepository.getByEmail("test@example.com") returns emailObject

      val response = controller.createFeedbackForm()(request)

      status(response) must be equalTo BAD_REQUEST
      contentAsString(response) must be equalTo "Malformed data!"
    }

    "not create feedback form because name is empty" in new WithTestApplication {
      val payload =
        """{"name":"","questions":
          |[{"question":"","options":["1","2","3","4","5"]}]}""".stripMargin

      val request =
        FakeRequest(POST, "/feedbackform/create")
          .withBody(Json.parse(payload))
          .withSession("username" -> "uNtgSXeM+2V+h8ChQT/PiHq70PfDk+sGdsYAXln9GfU=")
          .withCSRFToken

      usersRepository.getByEmail("test@example.com") returns emailObject

      val response = controller.createFeedbackForm()(request)

      status(response) must be equalTo BAD_REQUEST
      contentAsString(response) must be equalTo "Malformed data!"
    }

    "not create feedback form because question value is empty" in new WithTestApplication {
      val payload =
        """{"name":"Test Form","questions":
          |[{"question":"","options":["1","2","3","4","5"],
          |"questionType":"MCQ","mandatory":true}]}""".stripMargin

      val request =
        FakeRequest(POST, "/feedbackform/create")
          .withBody(Json.parse(payload))
          .withSession("username" -> "uNtgSXeM+2V+h8ChQT/PiHq70PfDk+sGdsYAXln9GfU=")
          .withCSRFToken

      usersRepository.getByEmail("test@example.com") returns emailObject

      val response = controller.createFeedbackForm()(request)

      status(response) must be equalTo BAD_REQUEST
      contentAsString(response) must be equalTo "Question must not be empty!"
    }

    "not create feedback form because options value is empty" in new WithTestApplication {
      val payload =
        """{"name":"Test Form","questions":
          |[{"question":"How good is knolx portal?","options":
          |["","2","3","4","5"],"questionType":"MCQ","mandatory":true}]}""".stripMargin

      val request =
        FakeRequest(POST, "/feedbackform/create")
          .withBody(Json.parse(payload))
          .withSession("username" -> "uNtgSXeM+2V+h8ChQT/PiHq70PfDk+sGdsYAXln9GfU=")
          .withCSRFToken

      usersRepository.getByEmail("test@example.com") returns emailObject

      val response = controller.createFeedbackForm()(request)

      status(response) must be equalTo BAD_REQUEST
      contentAsString(response) must be equalTo "Options must not be empty!"
    }

    "not create feedback form because options are not present" in new WithTestApplication {
      val payload =
        """{"name":"Test Form","questions":
          |[{"question":"How good is knolx portal?","options":[],
          |"questionType":"MCQ","mandatory":true}]}""".stripMargin

      val request =
        FakeRequest(POST, "/feedbackform/create")
          .withBody(Json.parse(payload))
          .withSession("username" -> "uNtgSXeM+2V+h8ChQT/PiHq70PfDk+sGdsYAXln9GfU=")
          .withCSRFToken

      usersRepository.getByEmail("test@example.com") returns emailObject

      val response = controller.createFeedbackForm()(request)

      status(response) must be equalTo BAD_REQUEST
      contentAsString(response) must be equalTo "Question must require at least 1 option besides Did not attend!"
    }

    "render manage feedback forms page" in new WithTestApplication {
      val feedbackForms = List(FeedbackForm("form name", List(Question("How good is knolx portal ?", List("1", "2", "3", "4", "5"), "MCQ", mandatory = true)),
        active = true, BSONObjectID.parse("5943cdd60900000900409b26").get))

      usersRepository.getByEmail("test@example.com") returns emailObject
      feedbackFormsRepository.paginate(1) returns Future.successful(feedbackForms)
      feedbackFormsRepository.activeCount returns Future.successful(1)

      val response = controller.manageFeedbackForm(1)(FakeRequest().withSession("username" -> "uNtgSXeM+2V+h8ChQT/PiHq70PfDk+sGdsYAXln9GfU="))

      status(response) must be equalTo OK
      contentAsString(response) must contain("""feedback-div-outer""")
    }

    "delete feedback form" in new WithTestApplication {
      val feedbackForms = FeedbackForm("form name", List(Question("How good is knolx portal ?", List("1", "2", "3", "4", "5"), "MCQ", mandatory = true)),
        active = true, BSONObjectID.parse("5943cdd60900000900409b26").get)

      usersRepository.getByEmail("test@example.com") returns emailObject
      feedbackFormsRepository.delete("5943cdd60900000900409b26") returns Future.successful(Some(feedbackForms))

      val response = controller.deleteFeedbackForm("5943cdd60900000900409b26")(
        FakeRequest()
          .withSession("username" -> "uNtgSXeM+2V+h8ChQT/PiHq70PfDk+sGdsYAXln9GfU=")
          .withCSRFToken)

      status(response) must be equalTo SEE_OTHER
    }

    "not delete feedback form because of some error at database layer" in new WithTestApplication {
      usersRepository.getByEmail("test@example.com") returns emailObject
      sessionsRepository.activeSessions() returns sessionObject
      feedbackFormsRepository.delete("5943cdd60900000900409b26") returns Future.successful(None)

      val response = controller.deleteFeedbackForm("5943cdd60900000900409b26")(
        FakeRequest()
          .withSession("username" -> "uNtgSXeM+2V+h8ChQT/PiHq70PfDk+sGdsYAXln9GfU=")
          .withCSRFToken)

      status(response) must be equalTo SEE_OTHER
    }

    "render feedback form getByEmail page" in new WithTestApplication {
      sessionsRepository.activeSessions() returns sessionObject
      usersRepository.getByEmail("test@example.com") returns emailObject
      feedbackFormsRepository.getByFeedbackFormId("5943cdd60900000900409b26") returns Future.successful(Some(feedbackForms))

      val response = controller.update("5943cdd60900000900409b26")(
        FakeRequest()
          .withSession("username" -> "uNtgSXeM+2V+h8ChQT/PiHq70PfDk+sGdsYAXln9GfU=")
          .withCSRFToken)

      status(response) must be equalTo OK
    }

    "not getByEmail Feedback Form as not found" in new WithTestApplication {
      sessionsRepository.activeSessions() returns sessionObject
      usersRepository.getByEmail("test@example.com") returns emailObject
      feedbackFormsRepository.getByFeedbackFormId("5943cdd60900000900409b26") returns Future.successful(None)

      val response = controller.update("5943cdd60900000900409b26")(
        FakeRequest()
          .withSession("username" -> "uNtgSXeM+2V+h8ChQT/PiHq70PfDk+sGdsYAXln9GfU=")
          .withCSRFToken)

      status(response) must be equalTo SEE_OTHER
    }

    "getByEmail feedback form" in new WithTestApplication {
      val writeResult = Future.successful(DefaultWriteResult(ok = true, 1, Seq(), None, None, None))

      usersRepository.getByEmail("test@example.com") returns emailObject
      feedbackFormsRepository.update(any[String], any[FeedbackForm])(any[ExecutionContext]) returns writeResult
      sessionsRepository.activeSessions() returns sessionObject

      val request =
        FakeRequest(POST, "/feedbackform/getByEmail")
          .withBody(Json.parse(
            """{"id":"5943cdd60900000900409b26","name":"title","questions":
              |[{"question":"question?","options":["option","option"],
              |"questionType":"MCQ","mandatory":true}]}""".stripMargin))
          .withSession("username" -> "uNtgSXeM+2V+h8ChQT/PiHq70PfDk+sGdsYAXln9GfU=")
          .withCSRFToken

      val response = controller.updateFeedbackForm()(request)

      status(response) must be equalTo OK
      contentAsString(response) must be equalTo "Feedback form successfully updated!"
    }

    "not getByEmail feedback form due to malformed data" in new WithTestApplication {
      usersRepository.getByEmail("test@example.com") returns emailObject

      val request =
        FakeRequest(POST, "/feedbackform/getByEmail")
          .withBody(Json.parse(
            """[{"question":"question?","options":["option","option"]}]""".stripMargin))
          .withSession("username" -> "uNtgSXeM+2V+h8ChQT/PiHq70PfDk+sGdsYAXln9GfU=")
          .withCSRFToken

      val response = controller.updateFeedbackForm()(request)

      status(response) must be equalTo BAD_REQUEST
      contentAsString(response) must be equalTo "Malformed data!"
    }

    "not getByEmail feedback form due to malformed data with options missing" in new WithTestApplication {
      usersRepository.getByEmail("test@example.com") returns emailObject
      sessionsRepository.activeSessions() returns sessionObject

      val request =
        FakeRequest(POST, "/feedbackform/getByEmail")
          .withBody(Json.parse(
            """{"id":"5943cdd60900000900409b26","name":"test","questions":
              |[{"question":"question?","options":[],
              |"questionType":"MCQ","mandatory":true}]}""".stripMargin))
          .withSession("username" -> "uNtgSXeM+2V+h8ChQT/PiHq70PfDk+sGdsYAXln9GfU=")
          .withCSRFToken

      val response = controller.updateFeedbackForm()(request)

      status(response) must be equalTo BAD_REQUEST
      contentAsString(response) must be equalTo "Question must require at least 1 option besides Did not attend!"
    }

    "not getByEmail feedback form due to malformed data when name is empty" in new WithTestApplication {
      usersRepository.getByEmail("test@example.com") returns emailObject
      sessionsRepository.activeSessions() returns sessionObject

      val request =
        FakeRequest(POST, "/feedbackform/getByEmail")
          .withBody(Json.parse(
            """{"id":"5943cdd60900000900409b26","name":"","questions":
              |[{"question":"question?","options":["option","option"],
              |"questionType":"MCQ","mandatory":true}]}""".stripMargin))
          .withSession("username" -> "uNtgSXeM+2V+h8ChQT/PiHq70PfDk+sGdsYAXln9GfU=")
          .withCSRFToken

      val response = controller.updateFeedbackForm()(request)

      status(response) must be equalTo BAD_REQUEST
      contentAsString(response) must be equalTo "Form name must not be empty!"
    }

    "not getByEmail feedback form due to malformed data when question is empty" in new WithTestApplication {
      usersRepository.getByEmail("test@example.com") returns emailObject
      sessionsRepository.activeSessions() returns sessionObject

      val request =
        FakeRequest(POST, "/feedbackform/getByEmail")
          .withBody(Json.parse(
            """{"id":"5943cdd60900000900409b26","name":"title","questions":
              |[{"question":"","options":["option","option"],"questionType":
              |"MCQ","mandatory":true}]}""".stripMargin))
          .withSession("username" -> "uNtgSXeM+2V+h8ChQT/PiHq70PfDk+sGdsYAXln9GfU=")
          .withCSRFToken

      val response = controller.updateFeedbackForm()(request)

      status(response) must be equalTo BAD_REQUEST
      contentAsString(response) must be equalTo "Question must not be empty!"
    }

    "not getByEmail feedback form due to malformed data when option value is empty" in new WithTestApplication {
      usersRepository.getByEmail("test@example.com") returns emailObject
      sessionsRepository.activeSessions() returns sessionObject

      val request =
        FakeRequest(POST, "/feedbackform/getByEmail")
          .withBody(Json.parse(
            """{"id":"5943cdd60900000900409b26","name":"title","questions":
              |[{"question":"","options":["","option"],
              |"questionType":"MCQ","mandatory":true}]}""".stripMargin))
          .withSession("username" -> "uNtgSXeM+2V+h8ChQT/PiHq70PfDk+sGdsYAXln9GfU=")
          .withCSRFToken

      val response = controller.updateFeedbackForm()(request)

      status(response) must be equalTo BAD_REQUEST
      contentAsString(response) must be equalTo "Options must not be empty!"
    }

    "not getByEmail feedback form and yield internal server error" in new WithTestApplication {
      val writeResult = Future.successful(DefaultWriteResult(ok = false, 1, Seq(), None, None, None))

      usersRepository.getByEmail("test@example.com") returns emailObject
      feedbackFormsRepository.update(any[String], any[FeedbackForm])(any[ExecutionContext]) returns writeResult
      sessionsRepository.activeSessions() returns sessionObject

      val request =
        FakeRequest(POST, "/feedbackform/getByEmail")
          .withBody(Json.parse(
            """{"id":"","name":"title","questions":
              |[{"question":"question?","options":
              |["option","option"],"questionType":"MCQ","mandatory":true}]}""".stripMargin))
          .withSession("username" -> "uNtgSXeM+2V+h8ChQT/PiHq70PfDk+sGdsYAXln9GfU=")
          .withCSRFToken

      val response = controller.updateFeedbackForm()(request)
      status(response) must be equalTo INTERNAL_SERVER_ERROR
      contentAsString(response) must be equalTo "Something went wrong!"
    }

    "get feedback form" in new WithTestApplication {
      usersRepository.getByEmail("test@example.com") returns emailObject

      feedbackFormsRepository.getByFeedbackFormId("5943cdd60900000900409b26") returns Future.successful(Some(feedbackForms))

      val request =
        FakeRequest(GET, "/feedbackform/preview?id=5943cdd60900000900409b26")
          .withSession("username" -> "uNtgSXeM+2V+h8ChQT/PiHq70PfDk+sGdsYAXln9GfU=")
          .withCSRFToken

      val response = controller.getFeedbackFormPreview("5943cdd60900000900409b26")(request)
      status(response) must be equalTo OK
    }

    "not get feedback form because form by id does not exist" in new WithTestApplication {
      usersRepository.getByEmail("test@example.com") returns emailObject

      val feedbackForms = FeedbackForm("form name", List(Question("How good is knolx portal ?", List("1", "2", "3", "4", "5"), "MCQ", mandatory = true)),
        active = true, BSONObjectID.parse("5943cdd60900000900409b26").get)

      feedbackFormsRepository.getByFeedbackFormId("5943cdd60900000900409b26") returns Future.successful(None)

      val request =
        FakeRequest(GET, "/feedbackform/preview?id=5943cdd60900000900409b26")
          .withSession("username" -> "uNtgSXeM+2V+h8ChQT/PiHq70PfDk+sGdsYAXln9GfU=")
          .withCSRFToken

      val response = controller.getFeedbackFormPreview("5943cdd60900000900409b26")(request)
      status(response) must be equalTo NOT_FOUND
    }

  }

}<|MERGE_RESOLUTION|>--- conflicted
+++ resolved
@@ -27,11 +27,7 @@
   private val feedbackForms = FeedbackForm("form name", List(Question("How good is knolx portal ?", List("1", "2", "3", "4", "5"), "MCQ", mandatory = true)),
     active = true, BSONObjectID.parse("5943cdd60900000900409b26").get)
   private val sessionObject =
-<<<<<<< HEAD
-    Future.successful(List(SessionInfo(_id.stringify, "email", BSONDateTime(date.getTime), "sessions", "primaryCategory", "subCategory", "feedbackFormId", "topic",
-=======
-    Future.successful(List(SessionInfo(_id.stringify, "email", BSONDateTime(date.getTime), "sessions", "category", "subCategory", "feedbackFormId", "topic",
->>>>>>> 420492f5
+        Future.successful(List(SessionInfo(_id.stringify, "email", BSONDateTime(date.getTime), "sessions", "category", "subCategory", "feedbackFormId", "topic",
       1, meetup = true, "rating", 0.00, cancelled = false, active = true, BSONDateTime(date.getTime), Some("youtubeURL"), Some("slideShareURL"), 0, reminder = false, notification = false, _id)))
 
   abstract class WithTestApplication extends Around with Scope with TestEnvironment {
