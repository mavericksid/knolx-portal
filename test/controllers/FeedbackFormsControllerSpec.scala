package controllers

import com.typesafe.config.ConfigFactory
import models._
import org.specs2.execute.{AsResult, Result}
import org.specs2.matcher.ShouldThrownExpectations
import org.specs2.mock.Mockito
import org.specs2.mutable.Around
import org.specs2.specification.Scope
import play.api.i18n.{DefaultLangs, DefaultMessagesApi}
import play.api.libs.json.Json
import play.api.libs.mailer.{Email, MailerClient}
import play.api.test.{FakeRequest, Helpers, _}
import play.api.{Application, Configuration, Environment}
import reactivemongo.api.commands.DefaultWriteResult
import reactivemongo.bson.BSONObjectID

import scala.concurrent.ExecutionContext.Implicits.global
import scala.concurrent.{ExecutionContext, Future}

class FeedbackFormsControllerSpec extends PlaySpecification with TestEnvironment {

  private val _id: BSONObjectID = BSONObjectID.generate()
  private val emailObject = Future.successful(List(UserInfo("test@example.com",
    "$2a$10$NVPy0dSpn8bbCNP5SaYQOOiQdwGzX0IvsWsGyKv.Doj1q0IsEFKH.", "BCrypt", active = true, admin = true, _id)))

  abstract class WithTestApplication(val app: Application = fakeApp) extends Around
    with Scope with ShouldThrownExpectations with Mockito {

    val mailerClient = mock[MailerClient]
    val usersRepository: UsersRepository = mock[UsersRepository]
    val feedbackFormsRepository: FeedbackFormsRepository = mock[FeedbackFormsRepository]

    val config = Configuration(ConfigFactory.load("application.conf"))
    val messages = new DefaultMessagesApi(Environment.simple(), config, new DefaultLangs(config))

    val controller = new FeedbackFormsController(messages, mailerClient, usersRepository, feedbackFormsRepository)

    override def around[T: AsResult](t: => T): Result = Helpers.running(app)(AsResult.effectively(t))
  }

  "Feedback controller" should {

    "create render feedback form page" in new WithTestApplication {
      usersRepository.getByEmail("test@example.com") returns emailObject

      val response = controller.feedbackForm()(FakeRequest()
        .withSession("username" -> "uNtgSXeM+2V+h8ChQT/PiHq70PfDk+sGdsYAXln9GfU="))

      status(response) must be equalTo OK
      contentAsString(response) must contain("""formName""")
    }

    "create feedback form" in new WithTestApplication {
      val payload = """{"name":"Test Form","questions":[{"question":"How good is knolx portal?","options":["1","2","3","4","5"]}]}"""

      val request = FakeRequest(POST, "/feedbackform/create").withBody(Json.parse(payload))
        .withSession("username" -> "uNtgSXeM+2V+h8ChQT/PiHq70PfDk+sGdsYAXln9GfU=")

      val questions = List(Question("How good is knolx portal?", List("1", "2", "3", "4", "5")))
      val writeResult = Future.successful(DefaultWriteResult(ok = true, 1, Seq(), None, None, None))

      usersRepository.getByEmail("test@example.com") returns emailObject
      feedbackFormsRepository.insert(any[FeedbackForm])(any[ExecutionContext]) returns writeResult

      val response = controller.createFeedbackForm()(request)

      status(response) must be equalTo OK
      contentAsString(response) must be equalTo "Feedback form successfully created!"
    }

    "not create feedback form because feedback form is not inserted in database" in new WithTestApplication {
      val payload = """{"name":"Test Form","questions":[{"question":"How good is knolx portal?","options":["1","2","3","4","5"]}]}"""

      val request = FakeRequest(POST, "/feedbackform/create").withBody(Json.parse(payload))
        .withSession("username" -> "uNtgSXeM+2V+h8ChQT/PiHq70PfDk+sGdsYAXln9GfU=")

      val questions = List(Question("How good is knolx portal?", List("1", "2", "3", "4", "5")))
      val writeResult = Future.successful(DefaultWriteResult(ok = false, 1, Seq(), None, None, None))

      usersRepository.getByEmail("test@example.com") returns emailObject
      feedbackFormsRepository.insert(any[FeedbackForm])(any[ExecutionContext]) returns writeResult

      val response = controller.createFeedbackForm()(request)

      status(response) must be equalTo INTERNAL_SERVER_ERROR
      contentAsString(response) must be equalTo "Something went wrong!"
    }

    "not create feedback form because of malformed data" in new WithTestApplication {
      val payload = """[{"questions":"","options":["1","2","3","4","5"]}]"""

      val request = FakeRequest(POST, "/feedbackform/create").withBody(Json.parse(payload))
        .withSession("username" -> "uNtgSXeM+2V+h8ChQT/PiHq70PfDk+sGdsYAXln9GfU=")

      usersRepository.getByEmail("test@example.com") returns emailObject

      val response = controller.createFeedbackForm()(request)

      status(response) must be equalTo BAD_REQUEST
      contentAsString(response) must be equalTo "Malformed data!"
    }

    "not create feedback form because name is empty" in new WithTestApplication {
      val payload = """{"name":"","questions":[{"question":"","options":["1","2","3","4","5"]}]}"""

      val request = FakeRequest(POST, "/feedbackform/create").withBody(Json.parse(payload))
        .withSession("username" -> "uNtgSXeM+2V+h8ChQT/PiHq70PfDk+sGdsYAXln9GfU=")

      usersRepository.getByEmail("test@example.com") returns emailObject

      val response = controller.createFeedbackForm()(request)

      status(response) must be equalTo BAD_REQUEST
      contentAsString(response) must be equalTo "Form name must not be empty!"
    }

    "not create feedback form because question value is empty" in new WithTestApplication {
      val payload = """{"name":"Test Form","questions":[{"question":"","options":["1","2","3","4","5"]}]}"""

      val request = FakeRequest(POST, "/feedbackform/create").withBody(Json.parse(payload))
        .withSession("username" -> "uNtgSXeM+2V+h8ChQT/PiHq70PfDk+sGdsYAXln9GfU=")

      usersRepository.getByEmail("test@example.com") returns emailObject

      val response = controller.createFeedbackForm()(request)

      status(response) must be equalTo BAD_REQUEST
      contentAsString(response) must be equalTo "Question must not be empty!"
    }

    "not create feedback form because options value is empty" in new WithTestApplication {
      val payload = """{"name":"Test Form","questions":[{"question":"How good is knolx portal?","options":["","2","3","4","5"]}]}"""

      val request = FakeRequest(POST, "/feedbackform/create").withBody(Json.parse(payload))
        .withSession("username" -> "uNtgSXeM+2V+h8ChQT/PiHq70PfDk+sGdsYAXln9GfU=")

      usersRepository.getByEmail("test@example.com") returns emailObject

      val response = controller.createFeedbackForm()(request)

      status(response) must be equalTo BAD_REQUEST
      contentAsString(response) must be equalTo "Options must not be empty!"
    }

    "not create feedback form because options are not present" in new WithTestApplication {
      val payload = """{"name":"Test Form","questions":[{"question":"How good is knolx portal?","options":[]}]}"""

      val request = FakeRequest(POST, "/feedbackform/create").withBody(Json.parse(payload))
        .withSession("username" -> "uNtgSXeM+2V+h8ChQT/PiHq70PfDk+sGdsYAXln9GfU=")

      usersRepository.getByEmail("test@example.com") returns emailObject

      val response = controller.createFeedbackForm()(request)

      status(response) must be equalTo BAD_REQUEST
      contentAsString(response) must be equalTo "Question must require at least 1 option!"
    }

    "render manage feedback forms page" in new WithTestApplication {
      val feedbackForms = List(FeedbackForm("form name", List(Question("How good is knolx portal ?", List("1", "2", "3", "4", "5"))),
        active = true, BSONObjectID.parse("5943cdd60900000900409b26").get))

      usersRepository.getByEmail("test@example.com") returns emailObject
      feedbackFormsRepository.paginate(1) returns Future.successful(feedbackForms)
      feedbackFormsRepository.activeCount returns Future.successful(1)

      val response = controller.manageFeedbackForm(1)(FakeRequest().withSession("username" -> "uNtgSXeM+2V+h8ChQT/PiHq70PfDk+sGdsYAXln9GfU="))

      status(response) must be equalTo OK
      contentAsString(response) must contain("""feedouters""")
    }

    "delete feedback form" in new WithTestApplication {
      val feedbackForms = FeedbackForm("form name", List(Question("How good is knolx portal ?", List("1", "2", "3", "4", "5"))),
        active = true, BSONObjectID.parse("5943cdd60900000900409b26").get)

      usersRepository.getByEmail("test@example.com") returns emailObject
      feedbackFormsRepository.delete("5943cdd60900000900409b26") returns Future.successful(Some(feedbackForms))

      val response = controller.deleteFeedbackForm("5943cdd60900000900409b26")(FakeRequest()
        .withSession("username" -> "uNtgSXeM+2V+h8ChQT/PiHq70PfDk+sGdsYAXln9GfU="))

      status(response) must be equalTo SEE_OTHER
    }

    "not delete feedback form because of some error at database layer" in new WithTestApplication {
      usersRepository.getByEmail("test@example.com") returns emailObject
      feedbackFormsRepository.delete("5943cdd60900000900409b26") returns Future.successful(None)

      val response = controller.deleteFeedbackForm("5943cdd60900000900409b26")(FakeRequest()
        .withSession("username" -> "uNtgSXeM+2V+h8ChQT/PiHq70PfDk+sGdsYAXln9GfU="))

      status(response) must be equalTo SEE_OTHER
    }

    "send form asked to update to feedback update page" in new WithTestApplication {

      val feedbackForms = FeedbackForm("form name", List(Question("How good is knolx portal ?", List("1", "2", "3", "4", "5"))),
        active = true, BSONObjectID.parse("5943cdd60900000900409b26").get)

      usersRepository.getByEmail("test@example.com") returns emailObject
      feedbackFormsRepository.getByFeedbackFormId("5943cdd60900000900409b26") returns Future.successful(Some(feedbackForms))

      val response = controller.update("5943cdd60900000900409b26")(FakeRequest()
        .withSession("username" -> "uNtgSXeM+2V+h8ChQT/PiHq70PfDk+sGdsYAXln9GfU="))

      status(response) must be equalTo OK
    }

    "Feedback Form asked to update not found" in new WithTestApplication {

      usersRepository.getByEmail("test@example.com") returns emailObject
      feedbackFormsRepository.getByFeedbackFormId("5943cdd60900000900409b26") returns Future.successful(None)

      val response = controller.update("5943cdd60900000900409b26")(FakeRequest()
        .withSession("username" -> "uNtgSXeM+2V+h8ChQT/PiHq70PfDk+sGdsYAXln9GfU="))

      status(response) must be equalTo SEE_OTHER
    }


    "update feedback form" in new WithTestApplication {
      val writeResult = Future.successful(DefaultWriteResult(ok = true, 1, Seq(), None, None, None))

      usersRepository.getByEmail("test@example.com") returns emailObject
      feedbackFormsRepository.update(any[String], any[FeedbackForm])(any[ExecutionContext]) returns writeResult

      val request =
        FakeRequest(POST, "/feedbackform/update")
          .withBody(Json.parse(
            """{"id":"5943cdd60900000900409b26","name":"title","questions":[{"question":"question?","options":["option","option"]}]}""".stripMargin))
          .withSession("username" -> "uNtgSXeM+2V+h8ChQT/PiHq70PfDk+sGdsYAXln9GfU=")

      val response = controller.updateFeedbackForm()(request)

      status(response) must be equalTo OK
      contentAsString(response) must be equalTo "Feedback form successfully updated!"
    }

    "not update feedback form due to malformed data" in new WithTestApplication {
      usersRepository.getByEmail("test@example.com") returns emailObject
<<<<<<< HEAD

      val request =
        FakeRequest(POST, "/feedbackform/update")
          .withBody(Json.parse(
            """[{"question":"question?","options":["option","option"]}]""".stripMargin))
          .withSession("username" -> "uNtgSXeM+2V+h8ChQT/PiHq70PfDk+sGdsYAXln9GfU=")

      val response = controller.updateFeedbackForm()(request)

      status(response) must be equalTo BAD_REQUEST
      contentAsString(response) must be equalTo "Malformed data!"
    }

=======

      val request =
        FakeRequest(POST, "/feedbackform/update")
          .withBody(Json.parse(
            """[{"question":"question?","options":["option","option"]}]""".stripMargin))
          .withSession("username" -> "uNtgSXeM+2V+h8ChQT/PiHq70PfDk+sGdsYAXln9GfU=")

      val response = controller.updateFeedbackForm()(request)

      status(response) must be equalTo BAD_REQUEST
      contentAsString(response) must be equalTo "Malformed data!"
    }

>>>>>>> d1981bb0
    "not update feedback form due to malformed data with options missing" in new WithTestApplication {
      usersRepository.getByEmail("test@example.com") returns emailObject

      val request =
        FakeRequest(POST, "/feedbackform/update")
          .withBody(Json.parse(
            """{"id":"5943cdd60900000900409b26","name":"test","questions":[{"question":"question?","options":[]}]}""".stripMargin))
          .withSession("username" -> "uNtgSXeM+2V+h8ChQT/PiHq70PfDk+sGdsYAXln9GfU=")

      val response = controller.updateFeedbackForm()(request)

      status(response) must be equalTo BAD_REQUEST
      contentAsString(response) must be equalTo "Question must require at least 1 option!"
    }

    "not update feedback form due to malformed data when name is empty" in new WithTestApplication {
      usersRepository.getByEmail("test@example.com") returns emailObject

      val request =
        FakeRequest(POST, "/feedbackform/update")
          .withBody(Json.parse(
            """{"id":"5943cdd60900000900409b26","name":"","questions":[{"question":"question?","options":["option","option"]}]}""".stripMargin))
          .withSession("username" -> "uNtgSXeM+2V+h8ChQT/PiHq70PfDk+sGdsYAXln9GfU=")

      val response = controller.updateFeedbackForm()(request)

      status(response) must be equalTo BAD_REQUEST
      contentAsString(response) must be equalTo "Form name must not be empty!"
    }

    "not update feedback form due to malformed data when question is empty" in new WithTestApplication {
      usersRepository.getByEmail("test@example.com") returns emailObject

      val request =
        FakeRequest(POST, "/feedbackform/update")
          .withBody(Json.parse(
            """{"id":"5943cdd60900000900409b26","name":"title","questions":[{"question":"","options":["option","option"]}]}""".stripMargin))
          .withSession("username" -> "uNtgSXeM+2V+h8ChQT/PiHq70PfDk+sGdsYAXln9GfU=")

      val response = controller.updateFeedbackForm()(request)

      status(response) must be equalTo BAD_REQUEST
      contentAsString(response) must be equalTo "Question must not be empty!"
    }

    "not update feedback form due to malformed data when option value is empty" in new WithTestApplication {
      usersRepository.getByEmail("test@example.com") returns emailObject

      val request =
        FakeRequest(POST, "/feedbackform/update")
          .withBody(Json.parse(
            """{"id":"5943cdd60900000900409b26","name":"title","questions":[{"question":"","options":["","option"]}]}""".stripMargin))
          .withSession("username" -> "uNtgSXeM+2V+h8ChQT/PiHq70PfDk+sGdsYAXln9GfU=")

      val response = controller.updateFeedbackForm()(request)

      status(response) must be equalTo BAD_REQUEST
      contentAsString(response) must be equalTo "Options must not be empty!"
    }

    "update feedback form not updated internal server error" in new WithTestApplication {
      val writeResult = Future.successful(DefaultWriteResult(ok = false, 1, Seq(), None, None, None))

      usersRepository.getByEmail("test@example.com") returns emailObject
      feedbackFormsRepository.update(any[String], any[FeedbackForm])(any[ExecutionContext]) returns writeResult

      val request =
        FakeRequest(POST, "/feedbackform/update")
          .withBody(Json.parse(
            """{"id":"","name":"title","questions":[{"question":"question?","options":["option","option"]}]}""".stripMargin))
          .withSession("username" -> "uNtgSXeM+2V+h8ChQT/PiHq70PfDk+sGdsYAXln9GfU=")

      val response = controller.updateFeedbackForm()(request)
      status(response) must be equalTo INTERNAL_SERVER_ERROR
      contentAsString(response) must be equalTo "Something went wrong!"
    }

    "build json from case class" in new WithTestApplication {
      val questions = Question("how is knolx portal?", List("awesome", "i can do it better"))
<<<<<<< HEAD
      val feedbackForm = FeedbackForm("test", List(questions), active = true, BSONObjectID.parse("5943cdd60900000900409b26").get)
      val result = controller.JSONCountBuilder(feedbackForm)
      result must be equalTo """{"0":"2"}"""
    }

    "generate feedback form preview for success" in new WithTestApplication {
      usersRepository.getByEmail("test@example.com") returns emailObject

      val feedbackForms = FeedbackForm("form name", List(Question("How good is knolx portal ?", List("1", "2", "3", "4", "5"))),
        active = true, BSONObjectID.parse("5943cdd60900000900409b26").get)

      feedbackFormsRepository.getByFeedbackFormId("5943cdd60900000900409b26") returns Future.successful(Some(feedbackForms))

      val request = FakeRequest(POST, "/feedbackform/preview").withBody(Json.parse("""{"id":"5943cdd60900000900409b26"}"""))
        .withSession("username" -> "uNtgSXeM+2V+h8ChQT/PiHq70PfDk+sGdsYAXln9GfU=")

      val response = controller.getFeedbackFormPreview(request)
      status(response) must be equalTo OK
    }

    "generate feedback form preview for failure" in new WithTestApplication {
      usersRepository.getByEmail("test@example.com") returns emailObject

      val feedbackForms = FeedbackForm("form name", List(Question("How good is knolx portal ?", List("1", "2", "3", "4", "5"))),
        active = true, BSONObjectID.parse("5943cdd60900000900409b26").get)

      feedbackFormsRepository.getByFeedbackFormId("5943cdd60900000900409b26") returns Future.successful(None)

      val request = FakeRequest(POST, "/feedbackform/preview").withBody(Json.parse("""{"id":"5943cdd60900000900409b26"}"""))
        .withSession("username" -> "uNtgSXeM+2V+h8ChQT/PiHq70PfDk+sGdsYAXln9GfU=")

      val response = controller.getFeedbackFormPreview(request)
      status(response) must be equalTo OK
      contentAsString(response) must be equalTo """{"status":"failure"}"""
    }

    "generate feedback form preview for badrequest" in new WithTestApplication {
      usersRepository.getByEmail("test@example.com") returns emailObject

      val request = FakeRequest(POST, "/feedbackform/preview").withBody(Json.parse("""{"id":null}"""))
        .withSession("username" -> "uNtgSXeM+2V+h8ChQT/PiHq70PfDk+sGdsYAXln9GfU=")

      val response = controller.getFeedbackFormPreview(request)
      status(response) must be equalTo BAD_REQUEST
      contentAsString(response) must be equalTo "Malformed data!"
    }

    "send feedback form" in new WithTestApplication {
      usersRepository.getByEmail("test@example.com") returns emailObject
      val email = Email(subject = "Knolx Feedback Form",
        from = "sidharth@knoldus.com",
        to = List("sidharth@knoldus.com"),
        bodyHtml = None,
        bodyText = Some("Hello World"), replyTo = None)
      mailerClient.send(email) returns ""

      val response = controller.sendFeedbackForm(_id.stringify)(FakeRequest()
        .withSession("username" -> "uNtgSXeM+2V+h8ChQT/PiHq70PfDk+sGdsYAXln9GfU="))

      status(response) must be equalTo OK
=======

      val feedbackForm = FeedbackForm("test", List(questions), active = true, BSONObjectID.parse("5943cdd60900000900409b26").get)

      val result = controller.jsonCountBuilder(feedbackForm)
      result must be equalTo """{"0":"2"}"""
>>>>>>> d1981bb0
    }

    "send feedback form" in new WithTestApplication {
      usersRepository.getByEmail("test@example.com") returns emailObject

      val email = Email(subject = "Knolx Feedback Form",
        from = "sidharth@knoldus.com",
        to = List("sidharth@knoldus.com"),
        bodyHtml = None,
        bodyText = Some("Hello World"), replyTo = None)
      mailerClient.send(email) returns ""

      val response = controller.sendFeedbackForm(_id.stringify)(FakeRequest()
        .withSession("username" -> "uNtgSXeM+2V+h8ChQT/PiHq70PfDk+sGdsYAXln9GfU="))

<<<<<<< HEAD
}

=======
      status(response) must be equalTo OK
    }
  }
}
>>>>>>> d1981bb0
<|MERGE_RESOLUTION|>--- conflicted
+++ resolved
@@ -240,7 +240,6 @@
 
     "not update feedback form due to malformed data" in new WithTestApplication {
       usersRepository.getByEmail("test@example.com") returns emailObject
-<<<<<<< HEAD
 
       val request =
         FakeRequest(POST, "/feedbackform/update")
@@ -254,21 +253,6 @@
       contentAsString(response) must be equalTo "Malformed data!"
     }
 
-=======
-
-      val request =
-        FakeRequest(POST, "/feedbackform/update")
-          .withBody(Json.parse(
-            """[{"question":"question?","options":["option","option"]}]""".stripMargin))
-          .withSession("username" -> "uNtgSXeM+2V+h8ChQT/PiHq70PfDk+sGdsYAXln9GfU=")
-
-      val response = controller.updateFeedbackForm()(request)
-
-      status(response) must be equalTo BAD_REQUEST
-      contentAsString(response) must be equalTo "Malformed data!"
-    }
-
->>>>>>> d1981bb0
     "not update feedback form due to malformed data with options missing" in new WithTestApplication {
       usersRepository.getByEmail("test@example.com") returns emailObject
 
@@ -348,7 +332,6 @@
 
     "build json from case class" in new WithTestApplication {
       val questions = Question("how is knolx portal?", List("awesome", "i can do it better"))
-<<<<<<< HEAD
       val feedbackForm = FeedbackForm("test", List(questions), active = true, BSONObjectID.parse("5943cdd60900000900409b26").get)
       val result = controller.JSONCountBuilder(feedbackForm)
       result must be equalTo """{"0":"2"}"""
@@ -407,15 +390,8 @@
 
       val response = controller.sendFeedbackForm(_id.stringify)(FakeRequest()
         .withSession("username" -> "uNtgSXeM+2V+h8ChQT/PiHq70PfDk+sGdsYAXln9GfU="))
-
-      status(response) must be equalTo OK
-=======
-
-      val feedbackForm = FeedbackForm("test", List(questions), active = true, BSONObjectID.parse("5943cdd60900000900409b26").get)
-
-      val result = controller.jsonCountBuilder(feedbackForm)
-      result must be equalTo """{"0":"2"}"""
->>>>>>> d1981bb0
+      status(response) must be equalTo OK
+
     }
 
     "send feedback form" in new WithTestApplication {
@@ -431,12 +407,8 @@
       val response = controller.sendFeedbackForm(_id.stringify)(FakeRequest()
         .withSession("username" -> "uNtgSXeM+2V+h8ChQT/PiHq70PfDk+sGdsYAXln9GfU="))
 
-<<<<<<< HEAD
-}
-
-=======
-      status(response) must be equalTo OK
-    }
+      status(response) must be equalTo OK
+    }
+
   }
-}
->>>>>>> d1981bb0
+}