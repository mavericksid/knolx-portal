package actors

import java.time.{Instant, LocalDateTime, ZoneId}
import java.util.TimeZone

import actors.SessionsScheduler.{ScheduleSessionNotificationStartingTomorrow, _}
import akka.actor.{ActorRef, ActorSystem, Cancellable, Scheduler}
import akka.pattern.ask
import akka.testkit.{ImplicitSender, TestActorRef, TestKit}
import com.google.inject.name.Names
import controllers.TestEnvironment
import models.SessionJsonFormats.SchedulingNext
import models._
import org.mockito.Mockito.verify
import org.specs2.specification.Scope
import play.api.Application
import play.api.inject.{BindingKey, QualifierInstance}
import play.api.libs.mailer.{Email, MailerClient}
import play.api.test.{DefaultAwaitTimeout, FutureAwaits}
import reactivemongo.api.commands.UpdateWriteResult
import reactivemongo.bson.{BSONDateTime, BSONObjectID}
import utilities.DateTimeUtility

import scala.concurrent.ExecutionContext.Implicits.global
import scala.concurrent.Future
import scala.concurrent.duration._

class SessionsSchedulerSpec(_system: ActorSystem) extends TestKit(_system: ActorSystem)
  with DefaultAwaitTimeout with FutureAwaits with ImplicitSender with TestEnvironment {

  def this() = this(ActorSystem("MySpec"))

  override def afterAll() {
    TestKit.shutdownActorSystem(system)
  }

  trait TestScope extends Scope {

    lazy val app: Application = fakeApp()
    val mockedScheduler: Scheduler = mock[Scheduler]
    val sessionsRepository: SessionsRepository = mock[SessionsRepository]
    val feedbackFormsRepository: FeedbackFormsRepository = mock[FeedbackFormsRepository]
    val mailerClient: MailerClient = mock[MailerClient]
    val dateTimeUtility: DateTimeUtility = mock[DateTimeUtility]

    val nowMillis: Long = System.currentTimeMillis

    val knolxSessionDateTime: Long = nowMillis + 24 * 60 * 60 * 1000

    val sessionId: BSONObjectID = BSONObjectID.generate
    val feedbackFormId: BSONObjectID = BSONObjectID.generate

    val emailManager: ActorRef =
      app.injector.instanceOf(BindingKey(classOf[ActorRef], Some(QualifierInstance(Names.named("EmailManager")))))

    val ISTZoneId: ZoneId = ZoneId.of("Asia/Kolkata")
    val ISTTimeZone: TimeZone = TimeZone.getTimeZone("Asia/Kolkata")
    val sessionsForToday =
      List(SessionInfo(
        userId = "userId",
        email = "test@example.com",
        date = BSONDateTime(knolxSessionDateTime),
        session = "session 1",
        feedbackFormId = "feedbackFormId",
        topic = "Akka",
        feedbackExpirationDays = 1,
        meetup = true,
        rating = "",
        cancelled = false,
        active = true,
        BSONDateTime(knolxSessionDateTime),
<<<<<<< HEAD
        youtubeLink = Some("youtubeLink"),
        slideShareLink = Some("slideShareLink"),
=======
>>>>>>> 9428846f
        _id = sessionId),
        SessionInfo(
          userId = "userId",
          email = "test1@example.com",
          date = BSONDateTime(knolxSessionDateTime),
          session = "session 1",
          feedbackFormId = "feedbackFormId",
          topic = "Play Framework",
          feedbackExpirationDays = 1,
          meetup = true,
          rating = "",
          cancelled = false,
          active = true,
          BSONDateTime(knolxSessionDateTime),
<<<<<<< HEAD
          youtubeLink = Some("youtubeLink"),
          slideShareLink = Some("slideShareLink"),
=======
>>>>>>> 9428846f
          _id = sessionId))
    val maybeFeedbackForm =
      Option(FeedbackForm(
        name = "Feedback Form Template 1",
        questions = List(Question(question = "How good is the Knolx portal ?", options = List("1", "2", "3", "4", "5"), "MCQ", mandatory = true)),
        active = true,
        _id = feedbackFormId))
    val sessionsScheduler =
      TestActorRef(
        new SessionsScheduler(sessionsRepository, usersRepository, feedbackFormsRepository, config, emailManager, dateTimeUtility) {
          override def preStart(): Unit = {}

          override def scheduler: Scheduler = mockedScheduler
        })
    private val ZoneOffset = ISTZoneId.getRules.getOffset(LocalDateTime.now(ISTZoneId))
  }

  "Sessions scheduler" should {

    "start sessions scheduler" in new TestScope {
      val initialDelay: FiniteDuration = 1.minute
      val interval: FiniteDuration = 1.minute

      sessionsScheduler ! InitiateFeedbackEmailsStartingTomorrow(initialDelay, interval)

      verify(sessionsScheduler.underlyingActor.scheduler)
        .schedule(
          initialDelay,
          interval,
          sessionsScheduler,
          ScheduleFeedbackEmailsStartingTomorrow)(sessionsScheduler.underlyingActor.context.dispatcher)
    }

    "start feedback reminder mail Scheduler" in new TestScope {
      val initialDelay: FiniteDuration = 1.minute
      val interval: FiniteDuration = 1.minute

      sessionsScheduler ! InitialFeedbackRemindersStartingTomorrow(initialDelay, interval)

      verify(sessionsScheduler.underlyingActor.scheduler)
        .schedule(
          initialDelay,
          interval,
          sessionsScheduler,
          ScheduleFeedbackRemindersStartingTomorrow)(sessionsScheduler.underlyingActor.context.dispatcher)
    }

    "start session notification mail Scheduler" in new TestScope {
      val initialDelay: FiniteDuration = 1.minute
      val interval: FiniteDuration = 1.minute

      sessionsScheduler ! InitialSessionNotificationsStartingTomorrow(initialDelay, interval)

      verify(sessionsScheduler.underlyingActor.scheduler)
        .schedule(
          initialDelay,
          interval,
          sessionsScheduler,
          ScheduleSessionNotificationStartingTomorrow)(sessionsScheduler.underlyingActor.context.dispatcher)
    }

    "get all scheduled sessions" in new TestScope {
      val cancellable = new Cancellable {
        def cancel(): Boolean = true

        def isCancelled: Boolean = true
      }

      sessionsScheduler.underlyingActor.scheduledEmails = Map(sessionId.stringify -> cancellable)

      sessionsRepository.sessionsForToday(SchedulingNext) returns Future.successful(sessionsForToday)

      feedbackFormsRepository.getByFeedbackFormId("feedbackFormId") returns Future.successful(maybeFeedbackForm)

      val result: ScheduledSessions = await((sessionsScheduler ? GetScheduledSessions) (5.seconds).mapTo[ScheduledSessions])

      result mustEqual ScheduledSessions(List(sessionId.stringify))
    }

    "send feedback form" in new TestScope {
      val feedbackFormEmail =
        Email(subject = s"${sessionsForToday.head.topic} Feedback Form",
          from = "test@example.com",
          to = List("test@example.com"),
          bodyHtml = None,
          bodyText = Some("Hello World"), replyTo = None)

      usersRepository.getAllActiveEmails returns Future.successful(List("test@example.com", "test1@example.com"))

      sessionsScheduler ! SendEmail(sessionsForToday, Feedback)

      sessionsScheduler.underlyingActor.scheduledEmails.keys must not(contain(sessionId.stringify))
    }

    "send reminder form" in new TestScope {
      val feedbackFormEmail =
        Email(subject = s"${sessionsForToday.head.topic} Reminder Feedback Form",
          from = "test@example.com",
          to = List("test1@example.com"),
          bodyHtml = None,
          bodyText = Some(" knolx reminder"), replyTo = None)
      val updateWriteResult = Future.successful(UpdateWriteResult(ok = true, 1, 1, Seq(), Seq(), None, None, None))

<<<<<<< HEAD
      usersRepository.getAllActiveEmails returns Future.successful(List("test@example.com", "test2@example.com"))

      dateTimeUtility.toLocalDate(knolxSessionDateTime) returns Instant.ofEpochMilli(knolxSessionDateTime).atZone(ISTZoneId).toLocalDate

      sessionsRepository.upsertRecord(sessionsForToday.head, Reminder) returns updateWriteResult

=======
      usersRepository.getAllActiveEmails returns Future.successful(List("test@example.com", "test1@example.com","test2@example.com"))

      dateTimeUtility.toLocalDate(knolxSessionDateTime) returns Instant.ofEpochMilli(knolxSessionDateTime).atZone(ISTZoneId).toLocalDate

      sessionsRepository.upsertRecord(sessionsForToday.head, Reminder) returns updateWriteResult

>>>>>>> 9428846f
      sessionsRepository.upsertRecord(sessionsForToday(1), Reminder) returns updateWriteResult

      sessionsScheduler ! SendEmail(sessionsForToday, Reminder)

      sessionsScheduler.underlyingActor.scheduledEmails.keys must not(contain(LocalDateTime.now(ISTZoneId).toLocalDate.toString))
    }

    "send notification" in new TestScope {
      val feedbackFormEmail =
        Email(subject = s"${sessionsForToday.head.topic} Feedback Form",
          from = "test@example.com",
<<<<<<< HEAD
          to = List("test@example.com","test2@example.com"),
=======
          to = List("test@example.com", "test2@example.com"),
>>>>>>> 9428846f
          bodyHtml = None,
          bodyText = Some(" knolx reminder"), replyTo = None)

      val updateWriteResult = Future.successful(UpdateWriteResult(ok = true, 1, 1, Seq(), Seq(), None, None, None))

<<<<<<< HEAD
      usersRepository.getAllActiveEmails returns Future.successful(List("test@example.com", "test2@example.com"))
=======
      usersRepository.getAllActiveEmails returns Future.successful(List("test@example.com", "test1@example.com"))
>>>>>>> 9428846f

      dateTimeUtility.toLocalDate(knolxSessionDateTime) returns Instant.ofEpochMilli(knolxSessionDateTime).atZone(ISTZoneId).toLocalDate

      sessionsRepository.upsertRecord(sessionsForToday.head, Notification) returns updateWriteResult

<<<<<<< HEAD
      sessionsRepository.upsertRecord(sessionsForToday(1),Notification) returns updateWriteResult
=======
      sessionsRepository.upsertRecord(sessionsForToday(1), Notification) returns updateWriteResult
>>>>>>> 9428846f

      sessionsScheduler ! SendEmail(sessionsForToday, Notification)

      sessionsScheduler.underlyingActor.scheduledEmails.keys must not(contain(LocalDateTime.now(ISTZoneId).toLocalDate.toString))
    }


    "cancel a scheduled session" in new TestScope {
      val cancellable = new Cancellable {
        def cancel(): Boolean = true

        def isCancelled: Boolean = true
      }

      sessionsScheduler.underlyingActor.scheduledEmails = Map(sessionId.stringify -> cancellable)

      sessionsRepository.sessionsForToday(SchedulingNext) returns Future.successful(sessionsForToday)
      feedbackFormsRepository.getByFeedbackFormId("feedbackFormId") returns Future.successful(maybeFeedbackForm)

      sessionsScheduler ! CancelScheduledSession(sessionId.stringify)

      expectMsg(true)
    }

  }

}<|MERGE_RESOLUTION|>--- conflicted
+++ resolved
@@ -69,11 +69,8 @@
         cancelled = false,
         active = true,
         BSONDateTime(knolxSessionDateTime),
-<<<<<<< HEAD
         youtubeLink = Some("youtubeLink"),
         slideShareLink = Some("slideShareLink"),
-=======
->>>>>>> 9428846f
         _id = sessionId),
         SessionInfo(
           userId = "userId",
@@ -88,11 +85,8 @@
           cancelled = false,
           active = true,
           BSONDateTime(knolxSessionDateTime),
-<<<<<<< HEAD
           youtubeLink = Some("youtubeLink"),
           slideShareLink = Some("slideShareLink"),
-=======
->>>>>>> 9428846f
           _id = sessionId))
     val maybeFeedbackForm =
       Option(FeedbackForm(
@@ -196,21 +190,12 @@
           bodyText = Some(" knolx reminder"), replyTo = None)
       val updateWriteResult = Future.successful(UpdateWriteResult(ok = true, 1, 1, Seq(), Seq(), None, None, None))
 
-<<<<<<< HEAD
-      usersRepository.getAllActiveEmails returns Future.successful(List("test@example.com", "test2@example.com"))
+      usersRepository.getAllActiveEmails returns Future.successful(List("test@example.com", "test1@example.com","test2@example.com"))
 
       dateTimeUtility.toLocalDate(knolxSessionDateTime) returns Instant.ofEpochMilli(knolxSessionDateTime).atZone(ISTZoneId).toLocalDate
 
       sessionsRepository.upsertRecord(sessionsForToday.head, Reminder) returns updateWriteResult
 
-=======
-      usersRepository.getAllActiveEmails returns Future.successful(List("test@example.com", "test1@example.com","test2@example.com"))
-
-      dateTimeUtility.toLocalDate(knolxSessionDateTime) returns Instant.ofEpochMilli(knolxSessionDateTime).atZone(ISTZoneId).toLocalDate
-
-      sessionsRepository.upsertRecord(sessionsForToday.head, Reminder) returns updateWriteResult
-
->>>>>>> 9428846f
       sessionsRepository.upsertRecord(sessionsForToday(1), Reminder) returns updateWriteResult
 
       sessionsScheduler ! SendEmail(sessionsForToday, Reminder)
@@ -222,31 +207,19 @@
       val feedbackFormEmail =
         Email(subject = s"${sessionsForToday.head.topic} Feedback Form",
           from = "test@example.com",
-<<<<<<< HEAD
-          to = List("test@example.com","test2@example.com"),
-=======
           to = List("test@example.com", "test2@example.com"),
->>>>>>> 9428846f
           bodyHtml = None,
           bodyText = Some(" knolx reminder"), replyTo = None)
 
       val updateWriteResult = Future.successful(UpdateWriteResult(ok = true, 1, 1, Seq(), Seq(), None, None, None))
 
-<<<<<<< HEAD
-      usersRepository.getAllActiveEmails returns Future.successful(List("test@example.com", "test2@example.com"))
-=======
       usersRepository.getAllActiveEmails returns Future.successful(List("test@example.com", "test1@example.com"))
->>>>>>> 9428846f
 
       dateTimeUtility.toLocalDate(knolxSessionDateTime) returns Instant.ofEpochMilli(knolxSessionDateTime).atZone(ISTZoneId).toLocalDate
 
       sessionsRepository.upsertRecord(sessionsForToday.head, Notification) returns updateWriteResult
 
-<<<<<<< HEAD
-      sessionsRepository.upsertRecord(sessionsForToday(1),Notification) returns updateWriteResult
-=======
       sessionsRepository.upsertRecord(sessionsForToday(1), Notification) returns updateWriteResult
->>>>>>> 9428846f
 
       sessionsScheduler ! SendEmail(sessionsForToday, Notification)
 
