--- conflicted
+++ resolved
@@ -69,7 +69,8 @@
         cancelled = false,
         active = true,
         BSONDateTime(knolxSessionDateTime),
-<<<<<<< HEAD
+        youtubeLink = Some("youtubeLink"),
+        slideShareLink = Some("slideShareLink"),
         _id = sessionId),
         SessionInfo(
           userId = "userId",
@@ -84,12 +85,9 @@
           cancelled = false,
           active = true,
           BSONDateTime(knolxSessionDateTime),
+          youtubeLink = Some("youtubeLink"),
+          slideShareLink = Some("slideShareLink"),
           _id = sessionId))
-=======
-        youtubeLink = Some("youtubeLink"),
-        slideShareLink = Some("slideShareLink"),
-        _id = sessionId))
->>>>>>> 7470aa2c
     val maybeFeedbackForm =
       Option(FeedbackForm(
         name = "Feedback Form Template 1",
