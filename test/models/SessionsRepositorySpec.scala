--- conflicted
+++ resolved
@@ -25,11 +25,7 @@
   private val endOfDayMillis = endOfDayDate.getTime
 
   val sessionInfo = SessionInfo("testId1", "test@example.com", BSONDateTime(currentMillis), "session1", "feedbackFormId", "topic1",
-<<<<<<< HEAD
-    1, meetup = true, "", cancelled = false, active = true, BSONDateTime(currentMillis + 24 * 60 * 60 * 1000), Some("youtubeLink"), Some("slideShareLink"), reminder = false, notification = false, sessionId)
-=======
     1, meetup = true, "", cancelled = false, active = true, BSONDateTime(currentMillis + 24 * 60 * 60 * 1000), Some("youtubeURL"), Some("slideShareURL"), reminder = false, notification = false, sessionId)
->>>>>>> d344b69e
 
   trait TestScope extends Scope {
     val dateTimeUtility: DateTimeUtility = mock[DateTimeUtility]
@@ -96,11 +92,7 @@
 
     "getByEmail session" in new TestScope {
       val updatedSession = UpdateSessionInfo(UpdateSessionInformation(sessionId.stringify, currentDate,
-<<<<<<< HEAD
-        "updatedSession", "feedbackFormId", "updatedTopic", 1, Some("youtubeLink"), Some("slideShareLink")), BSONDateTime(currentMillis + 24 * 60 * 60 * 1000))
-=======
         "updatedSession", "feedbackFormId", "updatedTopic", 1, Some("youtubeURL"), Some("slideShareURL")), BSONDateTime(currentMillis + 24 * 60 * 60 * 1000))
->>>>>>> d344b69e
 
       val updated: Boolean = await(sessionsRepository.update(updatedSession).map(_.ok))
 
@@ -160,11 +152,7 @@
     "get active sessions" in new TestScope {
       val sessionId: BSONObjectID = BSONObjectID.generate
       val sessionInfo = SessionInfo("testId2", "test@example.com", BSONDateTime(currentMillis), "session2", "feedbackFormId", "topic2",
-<<<<<<< HEAD
-        1, meetup = true, "", cancelled = false, active = true, BSONDateTime(currentMillis + 24 * 60 * 60 * 1000), Some("youtubeLink"), Some("slideShareLink"), reminder = false, notification = false, sessionId)
-=======
         1, meetup = true, "", cancelled = false, active = true, BSONDateTime(currentMillis + 24 * 60 * 60 * 1000), Some("youtubeURL"), Some("slideShareURL"), reminder = false, notification = false, sessionId)
->>>>>>> d344b69e
 
       val created: Boolean = await(sessionsRepository.insert(sessionInfo).map(_.ok))
       created must beEqualTo(true)
@@ -181,11 +169,7 @@
     "get active sessions by email" in new TestScope {
       val sessionId: BSONObjectID = BSONObjectID.generate
       val sessionInfo = SessionInfo("testId2", "test@example.com", BSONDateTime(currentMillis), "session2", "feedbackFormId", "topic2",
-<<<<<<< HEAD
-        1, meetup = true, "", cancelled = false, active = true, BSONDateTime(currentMillis + 24 * 60 * 60 * 1000), Some("youtubeLink"), Some("slideShareLink"), reminder = false, notification = false, sessionId)
-=======
         1, meetup = true, "", cancelled = false, active = true, BSONDateTime(currentMillis + 24 * 60 * 60 * 1000), Some("youtubeURL"), Some("slideShareURL"), reminder = false, notification = false, sessionId)
->>>>>>> d344b69e
 
       val created: Boolean = await(sessionsRepository.insert(sessionInfo).map(_.ok))
       created must beEqualTo(true)
@@ -202,11 +186,7 @@
     "get immediate previous expired sessions" in new TestScope {
       val sessionId: BSONObjectID = BSONObjectID.generate
       val sessionInfo = SessionInfo("testId2", "test@example.com", BSONDateTime(currentMillis), "session2", "feedbackFormId", "topic2",
-<<<<<<< HEAD
-        1, meetup = true, "", cancelled = false, active = true, BSONDateTime(currentMillis + 23 * 60 * 60 * 1000), Some("youtubeLink"), Some("slideShareLink"), reminder = false, notification = false, sessionId)
-=======
         1, meetup = true, "", cancelled = false, active = true, BSONDateTime(currentMillis + 23 * 60 * 60 * 1000), Some("youtubeURL"), Some("slideShareURL"), reminder = false, notification = false, sessionId)
->>>>>>> d344b69e
 
       val created: Boolean = await(sessionsRepository.insert(sessionInfo).map(_.ok))
       created must beEqualTo(true)
