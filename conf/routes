# Routes
# This file defines all application routes (Higher priority routes first)
# ~~~~
GET         /                                    controllers.HomeController.index

# User
GET         /login                               controllers.UsersController.login
POST        /login                               controllers.UsersController.loginUser
GET         /logout                              controllers.UsersController.logout

GET         /register                            controllers.UsersController.register
POST        /register                            controllers.UsersController.createUser

# Session
GET         /session                             controllers.SessionsController.sessions(pageNumber: Int)
GET         /session/manage                      controllers.SessionsController.manageSessions(pageNumber:Int)
GET         /session/create                      controllers.SessionsController.create
POST        /session/create                      controllers.SessionsController.createSession
GET         /session/delete                      controllers.SessionsController.deleteSession(id: String, pageNumber:Int)
POST        /session/update                      controllers.SessionsController.updateSession
GET         /session/update                      controllers.SessionsController.update(id: String)
GET         /session/:sessionId/cancel           controllers.SessionsController.cancelScheduledSession(sessionId: String)
GET         /session/:sessionId/schedule         controllers.SessionsController.scheduleSession(sessionId: String)

# Feedback
GET         /feedbackform/manage                 controllers.FeedbackFormsController.manageFeedbackForm(pageNumber: Int)
GET         /feedbackform/create                 controllers.FeedbackFormsController.feedbackForm
POST        /feedbackform/create                 controllers.FeedbackFormsController.createFeedbackForm
GET         /feedbackform/send/:sessionid        controllers.FeedbackFormsController.sendFeedbackForm(sessionid: String)
GET         /feedbackform/update                 controllers.FeedbackFormsController.update(id: String)
POST        /feedbackform/update                 controllers.FeedbackFormsController.updateFeedbackForm
GET         /feedbackform/delete                 controllers.FeedbackFormsController.deleteFeedbackForm(id: String)
GET         /feedbackform/preview/:id            controllers.FeedbackFormsController.getFeedbackFormPreview(id: String)
<<<<<<< HEAD
GET         /feedbackform/for/today              controllers.FeedbackFormsController.getFeedbackFormsForToday
=======

>>>>>>> 5a636836
GET         /jsRoutes                            controllers.JavascriptRouter.jsRoutes
# Map static resources from the /public folder to the /assets URL path
GET         /assets/*file                        controllers.Assets.versioned(path="/public", file: Asset)<|MERGE_RESOLUTION|>--- conflicted
+++ resolved
@@ -31,11 +31,7 @@
 POST        /feedbackform/update                 controllers.FeedbackFormsController.updateFeedbackForm
 GET         /feedbackform/delete                 controllers.FeedbackFormsController.deleteFeedbackForm(id: String)
 GET         /feedbackform/preview/:id            controllers.FeedbackFormsController.getFeedbackFormPreview(id: String)
-<<<<<<< HEAD
 GET         /feedbackform/for/today              controllers.FeedbackFormsController.getFeedbackFormsForToday
-=======
-
->>>>>>> 5a636836
 GET         /jsRoutes                            controllers.JavascriptRouter.jsRoutes
 # Map static resources from the /public folder to the /assets URL path
 GET         /assets/*file                        controllers.Assets.versioned(path="/public", file: Asset)