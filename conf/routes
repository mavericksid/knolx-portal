--- conflicted
+++ resolved
@@ -12,15 +12,6 @@
 POST        /register                            controllers.UsersController.createUser
 
 # Session
-<<<<<<< HEAD
-GET         /session               controllers.SessionsController.sessions(pageNumber: Int)
-GET         /session/manage        controllers.SessionsController.manageSessions(pageNumber: Int)
-GET         /session/create        controllers.SessionsController.create
-POST        /session/create        controllers.SessionsController.createSession
-GET         /session/delete        controllers.SessionsController.deleteSession(id: String)
-POST        /session/updateSession        controllers.SessionsController.updateSession
-GET        /session/update          controllers.SessionsController.update(id: String)
-=======
 GET         /session                             controllers.SessionsController.sessions
 GET         /session/manage                      controllers.SessionsController.manageSessions
 GET         /session/create                      controllers.SessionsController.create
@@ -28,7 +19,6 @@
 GET         /session/delete                      controllers.SessionsController.deleteSession(id: String)
 POST        /session/update                      controllers.SessionsController.updateSession
 GET         /session/update                      controllers.SessionsController.update(id: String)
->>>>>>> b11e9651
 
 # Feedback
 GET         /feedbackform/create                 controllers.FeedbackController.feedbackForm
