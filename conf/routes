# Routes
# This file defines all application routes (Higher priority routes first)
# ~~~~
GET         /                                   controllers.HomeController.index

# User
GET         /login                              controllers.UsersController.login
POST        /login                              controllers.UsersController.loginUser
GET         /logout                             controllers.UsersController.logout

<<<<<<< HEAD
GET         /register                            controllers.UsersController.register
POST        /register                            controllers.UsersController.createUser
GET         /users/manage                        controllers.UsersController.manageUser
POST        /users/search                        controllers.UsersController.searchUser
=======
GET         /register                           controllers.UsersController.register
POST        /register                           controllers.UsersController.createUser
>>>>>>> e3fae0df

# Session
GET         /session                            controllers.SessionsController.sessions(pageNumber: Int)
GET         /session/manage                     controllers.SessionsController.manageSessions(pageNumber:Int)
GET         /session/create                     controllers.SessionsController.create
POST        /session/create                     controllers.SessionsController.createSession
GET         /session/delete                     controllers.SessionsController.deleteSession(id: String, pageNumber:Int)
POST        /session/update                     controllers.SessionsController.updateSession
GET         /session/update                     controllers.SessionsController.update(id: String)
GET         /session/:sessionId/cancel          controllers.SessionsController.cancelScheduledSession(sessionId: String)
GET         /session/:sessionId/schedule        controllers.SessionsController.scheduleSession(sessionId: String)

# Feedback
GET         /feedbackform/manage                controllers.FeedbackFormsController.manageFeedbackForm(pageNumber: Int)
GET         /feedbackform/create                controllers.FeedbackFormsController.feedbackForm
POST        /feedbackform/create                controllers.FeedbackFormsController.createFeedbackForm
GET         /feedbackform/update                controllers.FeedbackFormsController.update(id: String)
POST        /feedbackform/update                controllers.FeedbackFormsController.updateFeedbackForm
GET         /feedbackform/delete                controllers.FeedbackFormsController.deleteFeedbackForm(id: String)
GET         /feedbackform/preview               controllers.FeedbackFormsController.getFeedbackFormPreview(id: String)
GET         /feedbackform/for/today             controllers.FeedbackFormsResponseController.getFeedbackFormsForToday
GET         /jsRoutes                           controllers.JavascriptRouter.jsRoutes

# Map static resources from the /public folder to the /assets URL path
GET         /assets/*file                       controllers.Assets.versioned(path="/public", file: Asset)<|MERGE_RESOLUTION|>--- conflicted
+++ resolved
@@ -8,15 +8,10 @@
 POST        /login                              controllers.UsersController.loginUser
 GET         /logout                             controllers.UsersController.logout
 
-<<<<<<< HEAD
-GET         /register                            controllers.UsersController.register
-POST        /register                            controllers.UsersController.createUser
-GET         /users/manage                        controllers.UsersController.manageUser
-POST        /users/search                        controllers.UsersController.searchUser
-=======
 GET         /register                           controllers.UsersController.register
 POST        /register                           controllers.UsersController.createUser
->>>>>>> e3fae0df
+GET         /users/manage                       controllers.UsersController.manageUser
+POST        /users/search                       controllers.UsersController.searchUser
 
 # Session
 GET         /session                            controllers.SessionsController.sessions(pageNumber: Int)
