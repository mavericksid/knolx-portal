# Routes
# This file defines all application routes (Higher priority routes first)
# ~~~~
GET         /                                    controllers.HomeController.index

# User
GET         /login                               controllers.UsersController.login
POST        /login                               controllers.UsersController.loginUser
GET         /logout                              controllers.UsersController.logout
GET         /register                            controllers.UsersController.register
POST        /register                            controllers.UsersController.createUser
GET         /users/manage/:pageNumber            controllers.UsersController.manageUser(pageNumber: Int, keyword: Option[String])
POST        /users/search                        controllers.UsersController.searchUser
GET         /user/update                         controllers.UsersController.getByEmail(email: String)
POST        /user/update                         controllers.UsersController.updateUser
POST        /user/manage/update                  controllers.UsersController.updateUserBySuperUser
GET         /user/delete                         controllers.UsersController.deleteUser(email: String)
GET         /user/forgotpassword                 controllers.UsersController.renderForgotPassword
POST        /user/forgotpassword                 controllers.UsersController.generateForgotPasswordToken
GET         /user/forgotpassword/validate        controllers.UsersController.validateForgotPasswordToken(token: String)
POST        /user/forgotpassword/reset           controllers.UsersController.resetPassword
GET         /user/changepassword                 controllers.UsersController.renderChangePassword
POST        /user/changepassword                 controllers.UsersController.changePassword

# Session
GET         /session                             controllers.SessionsController.sessions(pageNumber: Int, keyword: Option[String])
POST        /session/search                      controllers.SessionsController.searchSessions
GET         /session/manage                      controllers.SessionsController.manageSessions(pageNumber:Int, keyword: Option[String])
POST        /session/manage/search               controllers.SessionsController.searchManageSession
GET         /session/create                      controllers.SessionsController.create
POST        /session/create                      controllers.SessionsController.createSession
GET         /session/delete                      controllers.SessionsController.deleteSession(id: String, pageNumber:Int)
POST        /session/update                      controllers.SessionsController.updateSession
GET         /session/update                      controllers.SessionsController.update(id: String)
GET         /session/:sessionId/cancel           controllers.SessionsController.cancelScheduledSession(sessionId: String)
GET         /session/:sessionId/schedule         controllers.SessionsController.scheduleSession(sessionId: String)
GET         /session/content/:sessionId          controllers.SessionsController.shareContent(sessionId: String)
GET         /session/category                    controllers.SessionsController.getCategory

# Feedback
GET         /feedbackform/manage                 controllers.FeedbackFormsController.manageFeedbackForm(pageNumber: Int)
GET         /feedbackform/create                 controllers.FeedbackFormsController.feedbackForm
POST        /feedbackform/create                 controllers.FeedbackFormsController.createFeedbackForm
GET         /feedbackform/update                 controllers.FeedbackFormsController.update(id: String)
POST        /feedbackform/update                 controllers.FeedbackFormsController.updateFeedbackForm
GET         /feedbackform/delete                 controllers.FeedbackFormsController.deleteFeedbackForm(id: String)
GET         /feedbackform/preview                controllers.FeedbackFormsController.getFeedbackFormPreview(id: String)
POST        /feedbackform/submit                 controllers.FeedbackFormsResponseController.storeFeedbackFormResponse
GET         /feedbackform/response               controllers.FeedbackFormsResponseController.getFeedbackFormsForToday
GET         /feedbackresponse/fetch              controllers.FeedbackFormsResponseController.fetchFeedbackFormResponse(id: String)
GET         /jsRoutes                            controllers.JavascriptRouter.jsRoutes

# Reports
GET         /reports/user                        controllers.FeedbackFormsReportController.renderUserFeedbackReports
GET         /reports/user/responses              controllers.FeedbackFormsReportController.fetchUserResponsesBySessionId(id: String)
GET         /reports/manage                      controllers.FeedbackFormsReportController.renderAllFeedbackReports
GET         /reports/manage/responses            controllers.FeedbackFormsReportController.fetchAllResponsesBySessionId(id: String)
GET         /reports/manage/response             controllers.FeedbackFormsReportController.searchAllResponsesBySessionId(id: String)
# Map static resources from the /public folder to the /assets URL path
GET         /assets/*file                        controllers.Assets.versioned(path="/public", file: Asset)
GET         /favicon.ico                         controllers.Assets.at(path="/public/images", file="favicon.png")

<<<<<<< HEAD

GET         /category                           controllers.SessionsController.renderCategoryPage

GET         /addprimarycategory                 controllers.SessionsController.addPrimaryCategory(categoryName: String)
GET         /addsubcategory                     controllers.SessionsController.addSubCategory(categoryName: String,subCategory: String)
GET         /modifyprimarycategory              controllers.SessionsController.modifyPrimaryCategory(oldCategoryName: String,newCategoryName: String)
GET         /modifysubcategory                  controllers.SessionsController.modifySubCategory(categoryName: String, oldSubCategoryName: String, newSubCategoryName: String)
GET         /deleteprimarycategory              controllers.SessionsController.deletePrimaryCategory(categoryName: String)
=======
# Analysis
GET          /analysis                           controllers.AnalysisController.renderPieChart
POST         /analysis                           controllers.AnalysisController.pieChart
>>>>>>> 420492f5
<|MERGE_RESOLUTION|>--- conflicted
+++ resolved
@@ -60,17 +60,17 @@
 GET         /assets/*file                        controllers.Assets.versioned(path="/public", file: Asset)
 GET         /favicon.ico                         controllers.Assets.at(path="/public/images", file="favicon.png")
 
-<<<<<<< HEAD
-
+#Category
 GET         /category                           controllers.SessionsController.renderCategoryPage
-
 GET         /addprimarycategory                 controllers.SessionsController.addPrimaryCategory(categoryName: String)
 GET         /addsubcategory                     controllers.SessionsController.addSubCategory(categoryName: String,subCategory: String)
 GET         /modifyprimarycategory              controllers.SessionsController.modifyPrimaryCategory(oldCategoryName: String,newCategoryName: String)
 GET         /modifysubcategory                  controllers.SessionsController.modifySubCategory(categoryName: String, oldSubCategoryName: String, newSubCategoryName: String)
 GET         /deleteprimarycategory              controllers.SessionsController.deletePrimaryCategory(categoryName: String)
-=======
+GET         /deletesubcategory                  controllers.SessionsController.deleteSubCategory(categoryName: String, subCategoryName: String)
+GET         /gettopicsbysubcategory             controllers.SessionsController.getTopicsBySubCategory(subCategory: String)
+GET         /getsubcategorybycategory           controllers.SessionsController.getSubCategoryByPrimaryCategory(categoryName: String)
+
 # Analysis
 GET          /analysis                           controllers.AnalysisController.renderPieChart
-POST         /analysis                           controllers.AnalysisController.pieChart
->>>>>>> 420492f5
+POST         /analysis                           controllers.AnalysisController.pieChart